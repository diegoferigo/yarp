--- conflicted
+++ resolved
@@ -11,14 +11,9 @@
 This page lists the main changes introduced in YARP at each release.
 
 
-<<<<<<< HEAD
-\section rel-v2_3_70 YARP 2.3.70 Series
-\li \subpage md_doc_release_v2_3_70
+<h1>YARP 2.3.70 Series</h1>
+\li \subpage v2_3_70
 
-\section rel-v2_3_68 YARP 2.3.68 Series
-\li \subpage md_doc_release_v2_3_68_1
-\li \subpage md_doc_release_v2_3_68
-=======
 <h1>YARP 2.3.68 Series</h1>
 \li \subpage v2_3_68_1
 \li \subpage v2_3_68
@@ -27,7 +22,6 @@
 \li \subpage v2_3_66_2
 \li \subpage v2_3_66_1
 \li \subpage v2_3_66
->>>>>>> a45a2f34
 
 <h1>YARP 2.3.65 Series</h1>
 \li \subpage v2_3_65
