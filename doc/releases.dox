--- conflicted
+++ resolved
@@ -3,12 +3,11 @@
 
 This page lists the main changes introduced in YARP at each release.
 
+\section yarp_master Next YARP Release
+\li \subpage master
+
 \section yarp_3_3_series YARP 3.3 Series
-<<<<<<< HEAD
-\li \subpage master
-=======
 \li \subpage yarp_3_3
->>>>>>> 3662d3f1
 \li \subpage v3_3_0
 
 \section yarp_3_2_series YARP 3.2 Series
