--- conflicted
+++ resolved
@@ -112,17 +112,11 @@
 
  For compiling the required bindings (LUA, JAVA, PYTHON etc) you need <b>swig</b>
 
-<<<<<<< HEAD
-\code
-brew install swig
-\endcode
-=======
  \code
  brew install swig
  \endcode
 
  and the following for yarpbuilder:
->>>>>>> 026adafc
 
  \code
  brew install goocanvas gtkmm libglademm gtk+
