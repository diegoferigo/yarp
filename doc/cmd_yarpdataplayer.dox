--- conflicted
+++ resolved
@@ -9,11 +9,7 @@
 
 \section intro_sec Description
 
-<<<<<<< HEAD
-This module uses Qt5 to provide the user a simple but informative
-=======
 This module provides the user a simple but informative
->>>>>>> 259f58b6
 user-interface in order to manipulate the previously acquired data.
 When playing it uses the timestamps provided from the time of acquisition
 to synchronize the sending of the data as if the robot was present.
@@ -23,7 +19,7 @@
 
 \section lib_sec Libraries
 - OpenCV libraries.
-- Qt5 libraries.
+- GTKMM or Qt5 libraries.
 
 \section running_sec Running
 yarpdataplayer can run with or without the GUI (for server use and
