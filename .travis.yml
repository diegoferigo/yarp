sudo: required
dist: trusty
language: cpp
group: deprecated-2017Q3

cache:
  ccache: true

os:
  - linux
  - osx

compiler:
  - gcc
  - clang

branches:
  except:
    - /^.*appveyor.*$/

env:
  global:
    - TRAVIS_CMAKE_GENERATOR="Unix Makefiles"
    - TRAVIS_BUILD_TYPE=Release
    - TRAVIS_WITH_INTEGRATION_TESTS=false
    - TRAVIS_WITH_ACE=true
    - TRAVIS_WITH_MATH=true
    - TRAVIS_STATIC=false
    - TRAVIS_CLEAN_API=false
    - TRAVIS_WITH_VALGRIND=false
    - TRAVIS_NO_DEPRECATED=false
    - TRAVIS_WITH_BROKEN_TESTS=false
# ROS-related env variables. Used only by integration tests
    - ROS_HOSTNAME=localhost
    - ROS_MASTER_URI=http://localhost:11311
    - ROBOT=sim
# Force ccache to build the original cpp file instead of the pre-processed file
    - CCACHE_CPP2=yes

addons:
  apt:
    sources:
      - ubuntu-toolchain-r-test
#      - llvm-toolchain-precise-3.6
#      - llvm-toolchain-precise-3.7
#      - llvm-toolchain-precise-3.8
#      - llvm-toolchain-trusty-3.9
#      - llvm-toolchain-trusty-4.0
      - llvm-toolchain-trusty-5.0
    packages:
      # gcc
#      - gcc-5
#      - g++-5
#      - gcc-6
#      - g++-6
      - gcc-7
      - g++-7
      # clang
#      - clang-3.6
#      - clang-3.7
#      - clang-3.8
#      - clang-3.9
#      - clang-4.0
      - clang-5.0
      - libc++-dev
      # build tools
      - ninja-build
      - lcov
      - valgrind
      - ccache
      # libraries
      - libace-dev
      - libsqlite3-dev
      - libtinyxml-dev
      - libedit-dev
      - qtbase5-dev
      - qtdeclarative5-dev
      - qtmultimedia5-dev
      - libqt5opengl5-dev
      - libqcustomplot-dev
      - libopencv-dev
      - libeigen3-dev
      - libgraphviz-dev
      # Bindings
      - swig3.0
      # C# bindings
      - mono-mcs
      # Lua bindings
      - liblua5.1-0-dev
      - lua5.1
      # TCL/TK bindings
      - tcl-dev
      - tk-dev
      # Python bindings
      - python3-dev
      # Octave bindings
      - liboctave-dev

matrix:
  exclude:
  - os: osx
    compiler: gcc

  include:
    # No ACE build (linux, gcc)
    - os: linux
      compiler: gcc
      env: TRAVIS_WITH_ACE=false

    # No ACE build (linux, clang)
    - os: linux
      compiler: clang
      env: TRAVIS_WITH_ACE=false

    # No YARP_math build (linux, gcc)
    - os: linux
      compiler: gcc
      env: TRAVIS_WITH_MATH=false

    # No YARP_math build (linux, clang)
    - os: linux
      compiler: clang
      env: TRAVIS_WITH_MATH=false

    # Normal build with CLEAN_API (linux, gcc)
    - os: linux
      compiler: gcc
      env: TRAVIS_CLEAN_API=true

    # Normal build with CLEAN_API (linux, clang)
    - os: linux
      compiler: clang
      env: TRAVIS_CLEAN_API=true

    # Normal build with Ninja generator (linux, gcc)
    - os: linux
      compiler: gcc
      env: TRAVIS_CMAKE_GENERATOR="Ninja"

    # Normal build with Ninja generator (linux, clang)
    - os: linux
      compiler: clang
      env: TRAVIS_CMAKE_GENERATOR="Ninja"

    # Normal build no deprecated (linux, gcc)
    - os: linux
      compiler: gcc
      env: TRAVIS_NO_DEPRECATED=true

    # Normal build no deprecated (linux, clang)
    - os: linux
      compiler: clang
      env: TRAVIS_NO_DEPRECATED=true

    # Static build (linux, gcc)
    - os: linux
      compiler: gcc
      env: TRAVIS_STATIC=true

    # Static build (linux, clang)
    - os: linux
      compiler: clang
      env: TRAVIS_STATIC=true

    # Static build, no ACE (linux, gcc)
    - os: linux
      compiler: gcc
      env: TRAVIS_WITH_ACE=false TRAVIS_STATIC=true

    # Static build, no ACE (linux, clang)
    - os: linux
      compiler: clang
      env: TRAVIS_WITH_ACE=false TRAVIS_STATIC=true

    # Normal build with valgrind (linux, gcc)
    - os: linux
      compiler: gcc
      env: TRAVIS_WITH_VALGRIND=true

    # No ACE build with valgrind (linux, gcc)
    - os: linux
      compiler: gcc
      env: TRAVIS_WITH_ACE=false TRAVIS_WITH_VALGRIND=true

    # Normal build with valgrind and broken tests (linux, gcc)
    - os: linux
      compiler: gcc
      env: TRAVIS_WITH_VALGRIND=true TRAVIS_WITH_BROKEN_TESTS=true

    # Normal build with Xcode 7.3 (osx, clang)
    - os: osx
      osx_image: xcode7.3
      compiler: clang
      env: TRAVIS_CMAKE_GENERATOR="Xcode"

    # Normal build with Xcode 8 (osx, clang)
    - os: osx
      osx_image: xcode8
      compiler: clang
      env: TRAVIS_CMAKE_GENERATOR="Xcode"

    # Normal build with Coverage (linux, gcc)
#    - os: linux
#      compiler: gcc
#      env: TRAVIS_BUILD_TYPE=Profile

    # Normal build with integration tests (linux, gcc)
#    - os: linux
#      compiler: gcc
#      env: TRAVIS_WITH_INTEGRATION_TESTS=true
#      addons:
#         apt:
#           sources:
#             - sourceline: 'deb http://packages.ros.org/ros/ubuntu trusty main'
#               key_url: 'http://packages.ros.org/ros.key'
#           packages:
#             - ros-jade-desktop-full

    # Normal build with integration tests (linux, clang)
#    - os: linux
#      compiler: clang
#      env: TRAVIS_WITH_INTEGRATION_TESTS=true
#      addons:
#         apt:
#           sources:
#             - sourceline: 'deb http://packages.ros.org/ros/ubuntu trusty main'
#               key_url: 'http://packages.ros.org/ros.key'
#           packages:
#             - ros-jade-desktop-full

  allow_failures:
    # Broken tests are supposed to fail
    - env: TRAVIS_WITH_VALGRIND=true TRAVIS_WITH_BROKEN_TESTS=true


<<<<<<< HEAD
branches:
  except:
    - /^.*appveyor.*$/

addons:
  apt:
    sources:
      - sourceline: 'ppa:ubuntu-toolchain-r/test'
      - sourceline: 'deb http://packages.ros.org/ros/ubuntu trusty main'
        key_url: 'http://packages.ros.org/ros.key'
    packages:
      - gcc-5
      - g++-5
      - clang-3.6
      - libc++-dev
      - ninja-build
      - lcov
      - valgrind
      - ccache
      - libace-dev
      - libsqlite3-dev
      - libtinyxml-dev
      - libedit-dev
      - qtbase5-dev
      - qtdeclarative5-dev
      - qtmultimedia5-dev
      - libqt5opengl5-dev
      - libqcustomplot-dev
      - libopencv-dev
      - libeigen3-dev
      - libgraphviz-dev

=======
>>>>>>> d859bd58
notifications:
  irc:
    channels:
      - "chat.freenode.net#yarpers"
    template:
      - "%{repository}/%{branch} (%{commit} - %{author}): %{build_url}: %{message}"
    use_notice: true
    skip_join: true
  slack:
    secure: PFCRF5GqjLKAghKHz+Dl2yOlRM5Ud8uI8s4AvshsHVmW4VNDhJfLzi3cGqWGjptZ2CBSMSrd5noANQCfeKObqwpeW3na8vrEO/l0RrgqV0idpiDOMotSRbCTB6I7DNKL31ZsQ4qm7eOroWlauNSiC+CBLmwShE9+N2zWC25JXSo=


before_install:
  # Update repositories (macOS)
  - if [ "$TRAVIS_OS_NAME" == "osx" ]; then brew update; fi

  # Add additional repositories
  - if [ "$TRAVIS_OS_NAME" == "osx" ]; then brew tap homebrew/science; fi

  # Install gcc alternatives
  - if [ "$TRAVIS_OS_NAME" == "linux" ]; then sudo update-alternatives --install /usr/bin/gcc gcc /usr/bin/gcc-4.8 40 --slave /usr/bin/g++ g++ /usr/bin/g++-4.8; fi
#  - if [ "$TRAVIS_OS_NAME" == "linux" ]; then sudo update-alternatives --install /usr/bin/gcc gcc /usr/bin/gcc-5 60 --slave /usr/bin/g++ g++ /usr/bin/g++-5; fi
#  - if [ "$TRAVIS_OS_NAME" == "linux" ]; then sudo update-alternatives --install /usr/bin/gcc gcc /usr/bin/gcc-6 60 --slave /usr/bin/g++ g++ /usr/bin/g++-6; fi
  - if [ "$TRAVIS_OS_NAME" == "linux" ]; then sudo update-alternatives --install /usr/bin/gcc gcc /usr/bin/gcc-7 60 --slave /usr/bin/g++ g++ /usr/bin/g++-7; fi

  # Remove default clang from path
  - if [ "$TRAVIS_OS_NAME" == "linux" ]; then export PATH=`echo $PATH | sed -e 's/\/usr\/local\/clang-3.5.0\/bin://'`; fi

  # Install clang alternatives
  - if [ "$TRAVIS_OS_NAME" == "linux" ]; then sudo update-alternatives --install /usr/bin/clang clang /usr/local/clang-3.5.0/bin/clang 40 --slave /usr/bin/clang++ clang++ /usr/local/clang-3.5.0/bin/clang++; fi
#  - if [ "$TRAVIS_OS_NAME" == "linux" ]; then sudo update-alternatives --install /usr/bin/clang clang /usr/lib/llvm-3.6/bin/clang 60 --slave /usr/bin/clang++ clang++ /usr/lib/llvm-3.6/bin/clang++; fi
#  - if [ "$TRAVIS_OS_NAME" == "linux" ]; then sudo update-alternatives --install /usr/bin/clang clang /usr/lib/llvm-3.7/bin/clang 60 --slave /usr/bin/clang++ clang++ /usr/lib/llvm-3.7/bin/clang++; fi
#  - if [ "$TRAVIS_OS_NAME" == "linux" ]; then sudo update-alternatives --install /usr/bin/clang clang /usr/lib/llvm-3.8/bin/clang 60 --slave /usr/bin/clang++ clang++ /usr/lib/llvm-3.8/bin/clang++; fi
#  - if [ "$TRAVIS_OS_NAME" == "linux" ]; then sudo update-alternatives --install /usr/bin/clang clang /usr/lib/llvm-3.9/bin/clang 60 --slave /usr/bin/clang++ clang++ /usr/lib/llvm-3.9/bin/clang++; fi
#  - if [ "$TRAVIS_OS_NAME" == "linux" ]; then sudo update-alternatives --install /usr/bin/clang clang /usr/lib/llvm-4.0/bin/clang 60 --slave /usr/bin/clang++ clang++ /usr/lib/llvm-4.0/bin/clang++; fi
  - if [ "$TRAVIS_OS_NAME" == "linux" ]; then sudo update-alternatives --install /usr/bin/clang clang /usr/lib/llvm-5.0/bin/clang 60 --slave /usr/bin/clang++ clang++ /usr/lib/llvm-5.0/bin/clang++; fi

  # Clang on ubuntu trusty requires libc++-dev
  - if [ "$TRAVIS_OS_NAME" == "linux" ]; then if [ "$CXX" == "clang++" ]; then export CXXFLGAS="$CXXFLAGS -stdlib=libc++"; fi; fi

  # Install ccache on osx
  - if [ "$TRAVIS_OS_NAME" == "osx" ]; then brew install ccache; fi
  - if [ "$TRAVIS_OS_NAME" == "osx" ]; then export PATH="/usr/local/opt/ccache/libexec:$PATH"; fi

  # Use ccache also for clang and clang++ on linux
  - if [ "$TRAVIS_OS_NAME" == "linux" ]; then sudo ln -s ../../bin/ccache /usr/lib/ccache/clang; fi
  - if [ "$TRAVIS_OS_NAME" == "linux" ]; then sudo ln -s ../../bin/ccache /usr/lib/ccache/clang++; fi

  # These can be removed for ccache 3.2 (at the moment Ubunty trusty has 3.1.9)
  # see https://bugzilla.samba.org/show_bug.cgi?id=8118
  - if [ "$TRAVIS_OS_NAME" == "linux" ]; then if [ "$CC" == "clang" ]; then export CFLAGS="$CFLAGS -Qunused-arguments"; fi; fi
  - if [ "$TRAVIS_OS_NAME" == "linux" ]; then if [ "$CXX" == "clang++" ]; then export CXXFLAGS="$CXXFLAGS -Qunused-arguments"; fi; fi

  # Print some more system information after installing all build tools
  - echo "-------------------- BEGIN SYSTEM INFORMATION --------------------"
  - uname -a
  - if [ "$TRAVIS_OS_NAME" == "linux" ]; then lsb_release -a; fi
  - if [ "$TRAVIS_OS_NAME" == "osx" ]; then system_profiler SPSoftwareDataType; fi
  - env
  - if [ "$TRAVIS_OS_NAME" == "linux" ]; then cat /etc/apt/sources.list; fi
  - if [ "$TRAVIS_OS_NAME" == "linux" ]; then ls /etc/apt/sources.list.d; fi
  - which cmake
  - cmake --version
  - which $CC
  - $CC --version
  - which $CXX
  - $CXX --version
  - which ccache
  - ccache --version
  - ccache -s
  - if [ "$TRAVIS_OS_NAME" == "linux" ]; then which swig3.0; fi
  - if [ "$TRAVIS_OS_NAME" == "linux" ]; then swig3.0 -version; fi
  - echo "--------------------  END SYSTEM INFORMATION  --------------------"


install:
  # Install ACE
  - if [ "$TRAVIS_OS_NAME" == "osx" ]; then if $TRAVIS_WITH_ACE; then brew install ace; fi; fi

  # Install other core dependencies (sqlite, tinyxml, libedit)
  - if [ "$TRAVIS_OS_NAME" == "osx" ]; then brew install sqlite tinyxml homebrew/dupes/libedit; fi

  # Install Qt5 GUIs dependencies
  - if [ "$TRAVIS_OS_NAME" == "osx" ]; then brew install qt5; fi
  - if [ "$TRAVIS_OS_NAME" == "osx" ]; then export Qt5_DIR="/usr/local/opt/qt5/lib/cmake/Qt5"; fi

  # Fix issue in trusty version of Qt5
  - if [ "$TRAVIS_OS_NAME" == "linux" ]; then sudo sed -i 's/COPY_ONLY/COPYONLY/g' /usr/lib/x86_64-linux-gnu/cmake/Qt5Core/Qt5CoreMacros.cmake; fi

  # Install GPL dependencies (qcustomplot)
  - if [ "$TRAVIS_OS_NAME" == "osx" ]; then brew install readline; fi

  # Install other dependencies (opencv, eigen, graphviz)
  - if [ "$TRAVIS_OS_NAME" == "osx" ]; then /usr/bin/yes | pip uninstall numpy || true; fi
  - if [ "$TRAVIS_OS_NAME" == "osx" ]; then brew install opencv eigen graphviz; fi

  # Install swig stuff
  - if [ "$TRAVIS_OS_NAME" == "linux" ]; then if $TRAVIS_WITH_INTEGRATION_TESTS; then wget https://github.com/robotology-dependencies/swigs/releases/download/v0.0.5/swigs.zip; fi; fi
  - if [ "$TRAVIS_OS_NAME" == "linux" ]; then if $TRAVIS_WITH_INTEGRATION_TESTS; then unzip -q swigs.zip; mkdir -p cache; mv swigs cache/swig; fi; fi

  # Init ROS
  - if [ "$TRAVIS_OS_NAME" == "linux" ]; then if $TRAVIS_WITH_INTEGRATION_TESTS; then source /opt/ros/jade/setup.bash; fi; fi


before_script:
  # Prepare build directory
  - mkdir -p build
  - if $TRAVIS_WITH_INTEGRATION_TESTS; then ln -s ../cache build/cache; fi

  # Prepare cmake options
  - . scripts/admin/generate-cmake-options.sh $(hostname) $(lsb_release -cs) continuous
  - export YARP_CMAKE_OPTIONS="${CMAKE_OPTIONS} -DYARP_EXPERIMENTAL_CXX11=ON"
  - if [ "$TRAVIS_OS_NAME" == "linux" ]; then export YARP_CMAKE_OPTIONS="${YARP_CMAKE_OPTIONS} -DYARP_COMPILE_BINDINGS=ON -DCREATE_CSHARP=ON -DCREATE_LUA=ON -DCREATE_PYTHON=ON -DCREATE_TCL=ON"; fi
  - if ! $TRAVIS_WITH_ACE; then export YARP_CMAKE_OPTIONS="${YARP_CMAKE_OPTIONS} -DSKIP_ACE=ON -DYARP_TEST_HEAP=ON"; fi
  - if ! $TRAVIS_WITH_MATH; then export YARP_CMAKE_OPTIONS="${YARP_CMAKE_OPTIONS} -DCREATE_LIB_MATH:BOOL=OFF -DENABLE_yarpmod_fakeIMU:BOOL=OFF -DENABLE_yarpmod_fakeLaser:BOOL=OFF"; fi
  - if $TRAVIS_WITH_INTEGRATION_TESTS; then export YARP_CMAKE_OPTIONS="${YARP_CMAKE_OPTIONS} -DYARP_TEST_INTEGRATION=ON"; fi
  - if $TRAVIS_STATIC; then export YARP_CMAKE_OPTIONS="${YARP_CMAKE_OPTIONS} -DCREATE_SHARED_LIBRARY=OFF"; fi
  - if $TRAVIS_CLEAN_API; then export YARP_CMAKE_OPTIONS="${YARP_CMAKE_OPTIONS} -DYARP_CLEAN_API=ON -DYARP_COMPILE_TESTS=OFF"; fi
  - if $TRAVIS_WITH_VALGRIND; then export YARP_CMAKE_OPTIONS="${YARP_CMAKE_OPTIONS} -DYARP_VALGRIND_TESTS=ON -DYARP_VALGRIND_DRD_TESTS=OFF -DYARP_VALGRIND_HELGRIND_TESTS=OFF YARP_VALGRIND_MEMCHECK_TESTS=ON YARP_VALGRIND_SGCHECK_TESTS=OFF"; fi
  - if $TRAVIS_NO_DEPRECATED; then export YARP_CMAKE_OPTIONS="${YARP_CMAKE_OPTIONS} -DYARP_NO_DEPRECATED=ON"; fi
  - if $TRAVIS_WITH_BROKEN_TESTS; then export YARP_CMAKE_OPTIONS="${YARP_CMAKE_OPTIONS} -DYARP_ENABLE_BROKEN_TESTS=ON"; fi

  # TinyXML on trusty is built with C++98 ABI and clang fails.
  - if [ "$TRAVIS_OS_NAME" == "linux" ]; then if [ "$CC" == "clang" ]; then export YARP_CMAKE_OPTIONS="${YARP_CMAKE_OPTIONS} -DYARP_USE_SYSTEM_TINYXML=OFF"; fi; fi

  # OpenCV on travis is built with C++98 ABI.
  - if [ "$TRAVIS_OS_NAME" == "linux" ]; then if [ "$CC" == "clang" ]; then export YARP_CMAKE_OPTIONS="${YARP_CMAKE_OPTIONS} -DYARP_USE_OPENCV=OFF"; fi; fi

  # Print cmake flags
  - echo "--------------------     BEGIN CMAKE FLAGS    --------------------"
  - echo -G"${TRAVIS_CMAKE_GENERATOR}" -DCMAKE_BUILD_TYPE=${TRAVIS_BUILD_TYPE} ${YARP_CMAKE_OPTIONS}
  - echo "--------------------      END CMAKE FLAGS     --------------------"

  # Run CMake
  - (cd build; cmake -G"${TRAVIS_CMAKE_GENERATOR}" -DCMAKE_BUILD_TYPE=${TRAVIS_BUILD_TYPE} ${YARP_CMAKE_OPTIONS} ..)

  # Print cmake cache
  - echo "--------------------     BEGIN CMAKE CACHE    --------------------"
  - (cd build; cat CMakeCache.txt)
  - echo "--------------------      END CMAKE CACHE     --------------------"

  # Reset coverage information
  - if [ "$TRAVIS_BUILD_TYPE" == "Profile" ]; then (cd build; lcov --directory . --zerocounters); fi


script:
  # Build yarp
  - (cd build; cmake --build . --config ${TRAVIS_BUILD_TYPE})

  # Configure yarp
  - if $TRAVIS_WITH_INTEGRATION_TESTS; then build/bin/yarp conf 0 0 local; fi

  # Run unit tests
  - if ! $TRAVIS_CLEAN_API; then (cd build; travis_wait 50 ctest --output-on-failure --build . -C ${TRAVIS_BUILD_TYPE}); fi

  # Test installation
  - (cd build; sudo cmake --build . --config ${TRAVIS_BUILD_TYPE} --target install)

  # Build also the os examples
  - mkdir example/os/build
  - (cd example/os/build; cmake -G"${TRAVIS_CMAKE_GENERATOR}" -DCMAKE_BUILD_TYPE=${TRAVIS_BUILD_TYPE} ..)
  - (cd example/os/build; cmake --build . --config ${TRAVIS_BUILD_TYPE})


after_success:
  # Capture coverage info for Profile builds
  - if [ "$TRAVIS_BUILD_TYPE" == "Profile" ]; then (cd build; lcov --directory . --capture --output-file coverage.info); fi
  # Filter out system and test code
  - if [ "$TRAVIS_BUILD_TYPE" == "Profile" ]; then (cd build; lcov --remove coverage.info '/usr/*' 'tests/*' 'example/*' 'extern/*' 'idls/*' '*/harness/*' 'yarp/build/*' 'src/libYARP_serversql/*' 'src/libYARP_name/*' --output-file coverage.info); fi
  # Debug before upload
  - if [ "$TRAVIS_BUILD_TYPE" == "Profile" ]; then (cd build; lcov --list coverage.info); fi
  # Uploads to coveralls
  - if [ "$TRAVIS_BUILD_TYPE" == "Profile" ]; then (cd build; coveralls-lcov --source-encoding=ISO-8859-1 coverage.info); fi<|MERGE_RESOLUTION|>--- conflicted
+++ resolved
@@ -233,41 +233,6 @@
     - env: TRAVIS_WITH_VALGRIND=true TRAVIS_WITH_BROKEN_TESTS=true
 
 
-<<<<<<< HEAD
-branches:
-  except:
-    - /^.*appveyor.*$/
-
-addons:
-  apt:
-    sources:
-      - sourceline: 'ppa:ubuntu-toolchain-r/test'
-      - sourceline: 'deb http://packages.ros.org/ros/ubuntu trusty main'
-        key_url: 'http://packages.ros.org/ros.key'
-    packages:
-      - gcc-5
-      - g++-5
-      - clang-3.6
-      - libc++-dev
-      - ninja-build
-      - lcov
-      - valgrind
-      - ccache
-      - libace-dev
-      - libsqlite3-dev
-      - libtinyxml-dev
-      - libedit-dev
-      - qtbase5-dev
-      - qtdeclarative5-dev
-      - qtmultimedia5-dev
-      - libqt5opengl5-dev
-      - libqcustomplot-dev
-      - libopencv-dev
-      - libeigen3-dev
-      - libgraphviz-dev
-
-=======
->>>>>>> d859bd58
 notifications:
   irc:
     channels:
