sudo: required
dist: trusty
language: cpp

cache:
  ccache: true
  directories:
    - /usr/local/Cellar

os:
  - linux
  - osx

compiler:
  - gcc
  - clang

env:
  global:
    - TRAVIS_CMAKE_GENERATOR="Unix Makefiles"
    - TRAVIS_BUILD_TYPE=Release
    - TRAVIS_WITH_INTEGRATION_TESTS=false
    - TRAVIS_WITH_ACE=true
    - TRAVIS_STATIC=false
    - TRAVIS_CLEAN_API=false
    - TRAVIS_WITH_VALGRIND=false
    - TRAVIS_NO_DEPRECATED=false
    - TRAVIS_WITH_BROKEN_TESTS=false

matrix:
  exclude:
  - os: osx
    compiler: gcc

  include:
    # No ACE build (linux, gcc)
    - os: linux
      compiler: gcc
      env: TRAVIS_WITH_ACE=false

    # No ACE build (linux, clang)
    - os: linux
      compiler: clang
      env: TRAVIS_WITH_ACE=false

    # Normal build with CLEAN_API (linux, gcc)
    - os: linux
      compiler: gcc
      env: TRAVIS_CLEAN_API=true

    # Normal build with CLEAN_API (linux, clang)
    - os: linux
      compiler: clang
      env: TRAVIS_CLEAN_API=true

    # Normal build with Ninja generator (linux, gcc)
    - os: linux
      compiler: gcc
      env: TRAVIS_CMAKE_GENERATOR="Ninja"

    # Normal build with Ninja generator (linux, clang)
    - os: linux
      compiler: clang
      env: TRAVIS_CMAKE_GENERATOR="Ninja"

<<<<<<< HEAD
    # Normal build with integration tests (linux, gcc)
    - os: linux
      compiler: gcc
      env: TRAVIS_WITH_INTEGRATION_TESTS=true

    # Normal build with integration tests (linux, clang)
    - os: linux
      compiler: clang
      env: TRAVIS_WITH_INTEGRATION_TESTS=true

=======
>>>>>>> 88742390
    # Normal build no deprecated (linux, gcc)
    - os: linux
      compiler: gcc
      env: TRAVIS_NO_DEPRECATED=true

    # Normal build no deprecated (linux, clang)
    - os: linux
      compiler: clang
      env: TRAVIS_NO_DEPRECATED=true

    # Static build (linux, gcc)
    - os: linux
      compiler: gcc
      env: TRAVIS_STATIC=true

    # Static build (linux, clang)
    - os: linux
      compiler: clang
      env: TRAVIS_STATIC=true

    # Static build, no ACE (linux, gcc)
    - os: linux
      compiler: gcc
      env: TRAVIS_WITH_ACE=false TRAVIS_STATIC=true

    # Static build, no ACE (linux, clang)
    - os: linux
      compiler: clang
      env: TRAVIS_WITH_ACE=false TRAVIS_STATIC=true

    # Normal build with valgrind (linux, gcc)
    - os: linux
      compiler: gcc
      env: TRAVIS_WITH_VALGRIND=true

    # No ACE build with valgrind (linux, gcc)
    - os: linux
      compiler: gcc
      env: TRAVIS_WITH_ACE=false TRAVIS_WITH_VALGRIND=true

<<<<<<< HEAD
    # Normal build with valgrind and broken tests (linux, gcc)
    - os: linux
      compiler: gcc
      env: TRAVIS_WITH_VALGRIND=true TRAVIS_WITH_BROKEN_TESTS=true

    # Normal build with Coverage (linux, gcc)
#    - os: linux
#      compiler: gcc
#      env: TRAVIS_BUILD_TYPE=Profile

=======
>>>>>>> 88742390
    # Normal build with Xcode 7.3 (osx, clang)
    - os: osx
      osx_image: xcode7.3
      compiler: clang
      env: TRAVIS_CMAKE_GENERATOR="Xcode"

    # Normal build with Xcode 8 (osx, clang)
    - os: osx
      osx_image: xcode8
      compiler: clang
      env: TRAVIS_CMAKE_GENERATOR="Xcode"

<<<<<<< HEAD
  allow_failures:
    # Normal build with integration tests (sometimes integration::rpc test fails)
    - env: TRAVIS_WITH_INTEGRATION_TESTS=true
=======
    # Normal build with valgrind and broken tests (linux, gcc)
    - os: linux
      compiler: gcc
      env: TRAVIS_WITH_CXX11=false TRAVIS_WITH_VALGRIND=true TRAVIS_WITH_BROKEN_TESTS=true

    # Normal build with Coverage (linux, gcc)
#    - os: linux
#      compiler: gcc
#      env: TRAVIS_WITH_CXX11=false TRAVIS_BUILD_TYPE=Profile

    # Normal build with integration tests (linux, gcc)
#    - os: linux
#      compiler: gcc
#      env: TRAVIS_WITH_CXX11=false TRAVIS_WITH_INTEGRATION_TESTS=true

    # Normal build with integration tests (linux, clang)
#    - os: linux
#      compiler: clang
#      env: TRAVIS_WITH_CXX11=false TRAVIS_WITH_INTEGRATION_TESTS=true

>>>>>>> 88742390

  allow_failures:
    # Normal build with valgrind and broken tests (tests of already broken things)
    - env: TRAVIS_WITH_VALGRIND=true TRAVIS_WITH_BROKEN_TESTS=true

    # Valgrind tests are at the moment constantly failing.
    # Will be re-enabled as soon as possible
    - env: TRAVIS_WITH_VALGRIND=true
    - env: TRAVIS_WITH_ACE=false TRAVIS_WITH_VALGRIND=true

    # Normal build with integration tests (sometimes integration::rpc test fails)
#    - env: TRAVIS_WITH_CXX11=false TRAVIS_WITH_INTEGRATION_TESTS=true


branches:
  except:
    - /^.*appveyor.*$/

addons:
  apt:
    sources:
      - sourceline: 'ppa:ubuntu-toolchain-r/test'
      - sourceline: 'deb http://packages.ros.org/ros/ubuntu trusty main'
        key_url: 'http://packages.ros.org/ros.key'
    packages:
      - gcc-5
      - g++-5
      - clang-3.6
      - libc++-dev
      - ninja-build
      - lcov
      - valgrind
      - ccache
      - libace-dev
      - libsqlite3-dev
      - libtinyxml-dev
      - libedit-dev
      - qtbase5-dev
      - qtdeclarative5-dev
      - qtmultimedia5-dev
      - libqt5opengl5-dev
      - libqcustomplot-dev
      - libopencv-dev
      - libeigen3-dev

notifications:
  irc:
    channels:
      - "chat.freenode.net#yarpers"
    template:
      - "%{repository}/%{branch} (%{commit} - %{author}): %{build_url}: %{message}"
    use_notice: true
    skip_join: true


before_install:
  # Prepare ros environment variables
  - if [ "$TRAVIS_OS_NAME" == "linux" ]; then if $TRAVIS_WITH_INTEGRATION_TESTS; then export ROS_CI_DESKTOP=`lsb_release -cs`; fi; fi
  - if [ "$TRAVIS_OS_NAME" == "linux" ]; then if $TRAVIS_WITH_INTEGRATION_TESTS; then export ROS_CI_VERSION=jade; fi; fi
  - if [ "$TRAVIS_OS_NAME" == "linux" ]; then if $TRAVIS_WITH_INTEGRATION_TESTS; then export ROS_CI_PREFIX=ros-${ROS_CI_VERSION}-; fi; fi
  - if [ "$TRAVIS_OS_NAME" == "linux" ]; then if $TRAVIS_WITH_INTEGRATION_TESTS; then export ROS_HOSTNAME=localhost; fi; fi
  - if [ "$TRAVIS_OS_NAME" == "linux" ]; then if $TRAVIS_WITH_INTEGRATION_TESTS; then export ROS_MASTER_URI=http://localhost:11311; fi; fi
  - if [ "$TRAVIS_OS_NAME" == "linux" ]; then if $TRAVIS_WITH_INTEGRATION_TESTS; then export ROBOT=sim; fi; fi

  # Update repositories (macOS)
  - if [ "$TRAVIS_OS_NAME" == "osx" ]; then brew update; fi

  # Add additional repositories
  - if [ "$TRAVIS_OS_NAME" == "osx" ]; then brew tap homebrew/science; fi

  # Install gcc-5 on trusty from ubuntu-toolchain-r PPA
  - if [ "$TRAVIS_OS_NAME" == "linux" ]; then sudo update-alternatives --install /usr/bin/gcc gcc /usr/bin/gcc-5 60 --slave /usr/bin/g++ g++ /usr/bin/g++-5; fi
  - if [ "$TRAVIS_OS_NAME" == "linux" ]; then sudo update-alternatives --install /usr/bin/gcc gcc /usr/bin/gcc-4.8 40 --slave /usr/bin/g++ g++ /usr/bin/g++-4.8; fi
  - if [ "$TRAVIS_OS_NAME" == "linux" ]; then export PATH=`echo $PATH | sed -e 's/\/usr\/local\/clang-3.5.0\/bin://'`; fi
  - if [ "$TRAVIS_OS_NAME" == "linux" ]; then sudo update-alternatives --install /usr/bin/clang clang /usr/lib/llvm-3.6/bin/clang 60 --slave /usr/bin/clang++ clang++ /usr/lib/llvm-3.6/bin/clang++; fi
  - if [ "$TRAVIS_OS_NAME" == "linux" ]; then sudo update-alternatives --install /usr/bin/clang clang /usr/local/clang-3.5.0/bin/clang 40 --slave /usr/bin/clang++ clang++ /usr/local/clang-3.5.0/bin/clang++; fi

  # Clang on ubuntu trusty requires libc++-dev
  - if [ "$TRAVIS_OS_NAME" == "linux" ]; then if [ "$CXX" == "clang++" ]; then export CXXFLGAS="$CXXFLAGS -stdlib=libc++"; fi; fi

  # Install ccache on osx
  - if [ "$TRAVIS_OS_NAME" == "osx" ]; then brew install ccache; fi
  - if [ "$TRAVIS_OS_NAME" == "osx" ]; then export PATH="/usr/local/opt/ccache/libexec:$PATH"; fi

  # Use ccache also for clang and clang++ on linux
  - if [ "$TRAVIS_OS_NAME" == "linux" ]; then if [ "$CC" == "clang" ]; then sudo ln -s ../../bin/ccache /usr/lib/ccache/clang; fi; fi
  - if [ "$TRAVIS_OS_NAME" == "linux" ]; then if [ "$CC" == "clang" ]; then export CFLAGS="$CFLAGS -Qunused-arguments"; fi; fi
  - if [ "$TRAVIS_OS_NAME" == "linux" ]; then if [ "$CXX" == "clang++" ]; then sudo ln -s ../../bin/ccache /usr/lib/ccache/clang++; fi; fi
  - if [ "$TRAVIS_OS_NAME" == "linux" ]; then if [ "$CXX" == "clang++" ]; then export CXXFLAGS="$CXXFLAGS -Qunused-arguments"; fi; fi

  # Print some more system information after installing all build tools
  - echo "-------------------- BEGIN SYSTEM INFORMATION --------------------"
  - uname -a
  - if [ "$TRAVIS_OS_NAME" == "linux" ]; then lsb_release -a; fi
  - if [ "$TRAVIS_OS_NAME" == "osx" ]; then system_profiler SPSoftwareDataType; fi
  - env
  - which cmake
  - cmake --version
  - which $CC
  - $CC --version
  - which $CXX
  - $CXX --version
  - which ccache
  - ccache --version
  - ccache -s
  - echo "--------------------  END SYSTEM INFORMATION  --------------------"


install:
  # Install ACE
  - if [ "$TRAVIS_OS_NAME" == "osx" ]; then if $TRAVIS_WITH_ACE; then brew install ace; fi; fi

  # Install other core dependencies (sqlite, tinyxml, libedit)
  - if [ "$TRAVIS_OS_NAME" == "osx" ]; then brew install sqlite tinyxml homebrew/dupes/libedit; fi

  # Install Qt5 GUIs dependencies
  - if [ "$TRAVIS_OS_NAME" == "osx" ]; then brew install qt5; fi
  - if [ "$TRAVIS_OS_NAME" == "osx" ]; then export Qt5_DIR="/usr/local/opt/qt5/lib/cmake/Qt5"; fi

  # Install GPL dependencies (qcustomplot)
  - if [ "$TRAVIS_OS_NAME" == "osx" ]; then brew install readline; fi

  # Install other dependencies (opencv, eigen)
  - if [ "$TRAVIS_OS_NAME" == "osx" ]; then /usr/bin/yes | pip uninstall numpy || true; fi
  - if [ "$TRAVIS_OS_NAME" == "osx" ]; then brew install opencv eigen; fi

  # Install swig stuff
  - if [ "$TRAVIS_OS_NAME" == "linux" ]; then if $TRAVIS_WITH_INTEGRATION_TESTS; then sudo apt-get -y install liblua5.1-0-dev lua5.1 tcl-dev tk-dev mono-mcs; fi; fi
  - if [ "$TRAVIS_OS_NAME" == "linux" ]; then if $TRAVIS_WITH_INTEGRATION_TESTS; then wget https://github.com/robotology-dependencies/swigs/releases/download/v0.0.5/swigs.zip; fi; fi
  - if [ "$TRAVIS_OS_NAME" == "linux" ]; then if $TRAVIS_WITH_INTEGRATION_TESTS; then unzip -q swigs.zip; mkdir -p cache; mv swigs cache/swig; fi; fi

  # Install ros stuff
  - if [ "$TRAVIS_OS_NAME" == "linux" ]; then if $TRAVIS_WITH_INTEGRATION_TESTS; then sudo apt-get -y install ${ROS_CI_PREFIX}desktop-full; fi; fi
  - if [ "$TRAVIS_OS_NAME" == "linux" ]; then if $TRAVIS_WITH_INTEGRATION_TESTS; then sudo rosdep init && rosdep update; fi; fi
  - if [ "$TRAVIS_OS_NAME" == "linux" ]; then if $TRAVIS_WITH_INTEGRATION_TESTS; then source /opt/ros/${ROS_CI_VERSION}/setup.bash; fi; fi


before_script:
  # Prepare build directory
  - mkdir -p build
  - if $TRAVIS_WITH_INTEGRATION_TESTS; then ln -s ../cache build/cache; fi

  # Prepare cmake options
  - . scripts/admin/generate-cmake-options.sh $(hostname) $(lsb_release -cs) continuous
  - export YARP_CMAKE_OPTIONS=" $CMAKE_OPTIONS -DYARP_EXPERIMENTAL_CXX11=ON"
  - if ! $TRAVIS_WITH_ACE; then export YARP_CMAKE_OPTIONS="${YARP_CMAKE_OPTIONS} -DSKIP_ACE=ON -DYARP_TEST_HEAP=ON"; fi
  - if $TRAVIS_WITH_INTEGRATION_TESTS; then export YARP_CMAKE_OPTIONS="${YARP_CMAKE_OPTIONS} -DYARP_TEST_INTEGRATION=ON"; fi
  - if $TRAVIS_STATIC; then export YARP_CMAKE_OPTIONS="${YARP_CMAKE_OPTIONS} -DCREATE_SHARED_LIBRARY=OFF"; fi
  - if $TRAVIS_CLEAN_API; then export YARP_CMAKE_OPTIONS="${YARP_CMAKE_OPTIONS} -DYARP_CLEAN_API=ON -DYARP_COMPILE_TESTS=OFF"; fi
  - if $TRAVIS_WITH_VALGRIND; then export YARP_CMAKE_OPTIONS="${YARP_CMAKE_OPTIONS} -DYARP_VALGRIND_TESTS=ON -DYARP_VALGRIND_DRD_TESTS=OFF -DYARP_VALGRIND_HELGRIND_TESTS=OFF YARP_VALGRIND_MEMCHECK_TESTS=ON YARP_VALGRIND_SGCHECK_TESTS=OFF"; fi
  - if $TRAVIS_NO_DEPRECATED; then export YARP_CMAKE_OPTIONS="${YARP_CMAKE_OPTIONS} -DYARP_NO_DEPRECATED=ON"; fi
  - if $TRAVIS_WITH_BROKEN_TESTS; then export YARP_CMAKE_OPTIONS="${YARP_CMAKE_OPTIONS} -DYARP_ENABLE_BROKEN_TESTS=ON"; fi

  # TinyXML on trusty is built with C++98 ABI and clang fails.
  - if [ "$TRAVIS_OS_NAME" == "linux" ]; then if [ "$CC" == "clang" ]; then export YARP_CMAKE_OPTIONS="${YARP_CMAKE_OPTIONS} -DYARP_USE_SYSTEM_TINYXML=OFF"; fi; fi

  # OpenCV on travis is built with C++98 ABI.
  - if [ "$TRAVIS_OS_NAME" == "linux" ]; then if [ "$CC" == "clang" ]; then export YARP_CMAKE_OPTIONS="${YARP_CMAKE_OPTIONS} -DYARP_USE_OPENCV=OFF"; fi; fi

  # Print cmake flags
  - echo "--------------------     BEGIN CMAKE FLAGS    --------------------"
  - echo -G"${TRAVIS_CMAKE_GENERATOR}" -DCMAKE_BUILD_TYPE=${TRAVIS_BUILD_TYPE} ${YARP_CMAKE_OPTIONS}
  - echo "--------------------      END CMAKE FLAGS     --------------------"

  # Run CMake
  - (cd build; cmake -G"${TRAVIS_CMAKE_GENERATOR}" -DCMAKE_BUILD_TYPE=${TRAVIS_BUILD_TYPE} ${YARP_CMAKE_OPTIONS} ..)

  # Print cmake cache
  - echo "--------------------     BEGIN CMAKE CACHE    --------------------"
  - (cd build; cat CMakeCache.txt)
  - echo "--------------------      END CMAKE CACHE     --------------------"

  # Reset coverage information
  - if [ "$TRAVIS_BUILD_TYPE" == "Profile" ]; then (cd build; lcov --directory . --zerocounters); fi


script:
  # Build yarp
  - (cd build; cmake --build . --config ${TRAVIS_BUILD_TYPE})

  # Configure yarp
  - if $TRAVIS_WITH_INTEGRATION_TESTS; then build/bin/yarp conf 0 0 local; fi

  # Run unit tests
  - if ! $TRAVIS_CLEAN_API; then (cd build; travis_wait 50 ctest --output-on-failure --build . -C ${TRAVIS_BUILD_TYPE}); fi

  # Test installation
  - (cd build; sudo cmake --build . --config ${TRAVIS_BUILD_TYPE} --target install)

  # Build also the os examples
  - mkdir example/os/build
  - (cd example/os/build; cmake -G"${TRAVIS_CMAKE_GENERATOR}" -DCMAKE_BUILD_TYPE=${TRAVIS_BUILD_TYPE} ..)
  - (cd example/os/build; cmake --build . --config ${TRAVIS_BUILD_TYPE})


after_success:
  # Capture coverage info for Profile builds
  - if [ "$TRAVIS_BUILD_TYPE" == "Profile" ]; then (cd build; lcov --directory . --capture --output-file coverage.info); fi
  # Filter out system and test code
  - if [ "$TRAVIS_BUILD_TYPE" == "Profile" ]; then (cd build; lcov --remove coverage.info '/usr/*' 'tests/*' 'example/*' 'extern/*' 'idls/*' '*/harness/*' 'yarp/build/*' 'src/libYARP_serversql/*' 'src/libYARP_name/*' --output-file coverage.info); fi
  # Debug before upload
  - if [ "$TRAVIS_BUILD_TYPE" == "Profile" ]; then (cd build; lcov --list coverage.info); fi
  # Uploads to coveralls
  - if [ "$TRAVIS_BUILD_TYPE" == "Profile" ]; then (cd build; coveralls-lcov --source-encoding=ISO-8859-1 coverage.info); fi<|MERGE_RESOLUTION|>--- conflicted
+++ resolved
@@ -63,19 +63,6 @@
       compiler: clang
       env: TRAVIS_CMAKE_GENERATOR="Ninja"
 
-<<<<<<< HEAD
-    # Normal build with integration tests (linux, gcc)
-    - os: linux
-      compiler: gcc
-      env: TRAVIS_WITH_INTEGRATION_TESTS=true
-
-    # Normal build with integration tests (linux, clang)
-    - os: linux
-      compiler: clang
-      env: TRAVIS_WITH_INTEGRATION_TESTS=true
-
-=======
->>>>>>> 88742390
     # Normal build no deprecated (linux, gcc)
     - os: linux
       compiler: gcc
@@ -116,69 +103,43 @@
       compiler: gcc
       env: TRAVIS_WITH_ACE=false TRAVIS_WITH_VALGRIND=true
 
-<<<<<<< HEAD
+    # Normal build with Xcode 7.3 (osx, clang)
+    - os: osx
+      osx_image: xcode7.3
+      compiler: clang
+      env: TRAVIS_CMAKE_GENERATOR="Xcode"
+
+    # Normal build with Xcode 8 (osx, clang)
+    - os: osx
+      osx_image: xcode8
+      compiler: clang
+      env: TRAVIS_CMAKE_GENERATOR="Xcode"
+
+  allow_failures:
     # Normal build with valgrind and broken tests (linux, gcc)
     - os: linux
       compiler: gcc
       env: TRAVIS_WITH_VALGRIND=true TRAVIS_WITH_BROKEN_TESTS=true
+
+    # Valgrind tests are at the moment constantly failing.
+    # Will be re-enabled as soon as possible
+    - env: TRAVIS_WITH_VALGRIND=true
+    - env: TRAVIS_WITH_ACE=false TRAVIS_WITH_VALGRIND=true
 
     # Normal build with Coverage (linux, gcc)
 #    - os: linux
 #      compiler: gcc
 #      env: TRAVIS_BUILD_TYPE=Profile
 
-=======
->>>>>>> 88742390
-    # Normal build with Xcode 7.3 (osx, clang)
-    - os: osx
-      osx_image: xcode7.3
-      compiler: clang
-      env: TRAVIS_CMAKE_GENERATOR="Xcode"
-
-    # Normal build with Xcode 8 (osx, clang)
-    - os: osx
-      osx_image: xcode8
-      compiler: clang
-      env: TRAVIS_CMAKE_GENERATOR="Xcode"
-
-<<<<<<< HEAD
-  allow_failures:
-    # Normal build with integration tests (sometimes integration::rpc test fails)
-    - env: TRAVIS_WITH_INTEGRATION_TESTS=true
-=======
-    # Normal build with valgrind and broken tests (linux, gcc)
-    - os: linux
-      compiler: gcc
-      env: TRAVIS_WITH_CXX11=false TRAVIS_WITH_VALGRIND=true TRAVIS_WITH_BROKEN_TESTS=true
-
-    # Normal build with Coverage (linux, gcc)
-#    - os: linux
-#      compiler: gcc
-#      env: TRAVIS_WITH_CXX11=false TRAVIS_BUILD_TYPE=Profile
-
     # Normal build with integration tests (linux, gcc)
 #    - os: linux
 #      compiler: gcc
-#      env: TRAVIS_WITH_CXX11=false TRAVIS_WITH_INTEGRATION_TESTS=true
+#      env: TRAVIS_WITH_INTEGRATION_TESTS=true
 
     # Normal build with integration tests (linux, clang)
 #    - os: linux
 #      compiler: clang
-#      env: TRAVIS_WITH_CXX11=false TRAVIS_WITH_INTEGRATION_TESTS=true
-
->>>>>>> 88742390
-
-  allow_failures:
-    # Normal build with valgrind and broken tests (tests of already broken things)
-    - env: TRAVIS_WITH_VALGRIND=true TRAVIS_WITH_BROKEN_TESTS=true
-
-    # Valgrind tests are at the moment constantly failing.
-    # Will be re-enabled as soon as possible
-    - env: TRAVIS_WITH_VALGRIND=true
-    - env: TRAVIS_WITH_ACE=false TRAVIS_WITH_VALGRIND=true
-
-    # Normal build with integration tests (sometimes integration::rpc test fails)
-#    - env: TRAVIS_WITH_CXX11=false TRAVIS_WITH_INTEGRATION_TESTS=true
+#      env: TRAVIS_WITH_INTEGRATION_TESTS=true
 
 
 branches:
