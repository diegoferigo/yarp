/*
 * Copyright (C) 2006-2018 Istituto Italiano di Tecnologia (IIT)
 * All rights reserved.
 *
 * This software may be modified and distributed under the terms of the
 * BSD-3-Clause license. See the accompanying LICENSE file for details.
 */

#include "yarp/dev/ControlBoardInterfacesImpl.h"
#include <yarp/dev/ControlBoardHelper.h>
#include <yarp/dev/impl/FixedSizeBuffersManager.h>

#include <cstdio>
using namespace yarp::dev;
using namespace yarp::os;
#define JOINTIDCHECK if (j >= castToMapper(helper)->axes()){yError("joint id out of bound"); return false;}

////////////////////////
// Encoder Interface Timed Implementation
ImplementEncodersTimed::ImplementEncodersTimed(IEncodersTimedRaw *y):
    iEncoders(y),
    helper(nullptr),
    buffManager(nullptr)
{;}

ImplementEncodersTimed::~ImplementEncodersTimed()
{
    uninitialize();
}

bool ImplementEncodersTimed:: initialize (int size, const int *amap, const double *enc, const double *zos)
{
    if (helper!=nullptr)
        return false;

    helper=(void *)(new ControlBoardHelper(size, amap, enc, zos));
    yAssert (helper != nullptr);

    buffManager = new yarp::dev::impl::FixedSizeBuffersManager<double> (size);
    yAssert (buffManager != nullptr);
    return true;
}

/**
* Clean up internal data and memory.
* @return true if uninitialization is executed, false otherwise.
*/
bool ImplementEncodersTimed::uninitialize ()
{
    if (helper!=nullptr)
    {
        delete castToMapper(helper);
        helper=nullptr;
    }

    if (buffManager!=nullptr)
    {
        delete buffManager;
        buffManager=nullptr;
    }
    return true;
}

bool ImplementEncodersTimed::getAxes(int *ax)
{
    (*ax)=castToMapper(helper)->axes();
    return true;
}

bool ImplementEncodersTimed::resetEncoder(int j)
{
    JOINTIDCHECK
    int k;
    k=castToMapper(helper)->toHw(j);

    return iEncoders->resetEncoderRaw(k);
}

bool ImplementEncodersTimed::resetEncoders()
{
    return iEncoders->resetEncodersRaw();
}

bool ImplementEncodersTimed::setEncoder(int j, double val)
{
    JOINTIDCHECK
    int k;
    double enc;

    castToMapper(helper)->posA2E(val, j, enc, k);

    return iEncoders->setEncoderRaw(k, enc);
}

bool ImplementEncodersTimed::setEncoders(const double *val)
{
<<<<<<< HEAD
=======
    auto* tmp = new double[nj];
    castToMapper(helper)->posA2E(val, tmp);
>>>>>>> ff713f36

    yarp::dev::impl::Buffer<double> buffValues = buffManager->getBuffer();
    castToMapper(helper)->posA2E(val, buffValues.getData());
    bool ret = iEncoders->setEncodersRaw(buffValues.getData());
    buffManager->releaseBuffer(buffValues);
    return ret;
}

bool ImplementEncodersTimed::getEncoder(int j, double *v)
{
    JOINTIDCHECK
    int k;
    double enc;
    bool ret;

    k=castToMapper(helper)->toHw(j);

    ret=iEncoders->getEncoderRaw(k, &enc);

    *v=castToMapper(helper)->posE2A(enc, k);

    return ret;
}

bool ImplementEncodersTimed::getEncoders(double *v)
{
<<<<<<< HEAD
    yarp::dev::impl::Buffer<double> buffValues =buffManager->getBuffer();
    bool ret = iEncoders->getEncodersRaw(buffValues.getData());
    castToMapper(helper)->posE2A(buffValues.getData(), v);
    buffManager->releaseBuffer(buffValues);
=======
    bool ret;
    auto* my_enc = new double[nj];
    ret=iEncoders->getEncodersRaw(my_enc);

    castToMapper(helper)->posE2A(my_enc, v);
    delete [] my_enc;
>>>>>>> ff713f36
    return ret;
}

bool ImplementEncodersTimed::getEncoderSpeed(int j, double *v)
{
    JOINTIDCHECK
    int k;
    double enc;
    bool ret;

    k=castToMapper(helper)->toHw(j);

    ret=iEncoders->getEncoderSpeedRaw(k, &enc);

    *v=castToMapper(helper)->velE2A(enc, k);

    return ret;
}

bool ImplementEncodersTimed::getEncoderSpeeds(double *v)
{
<<<<<<< HEAD
    yarp::dev::impl::Buffer<double> buffValues = buffManager->getBuffer();
    bool ret=iEncoders->getEncoderSpeedsRaw(buffValues.getData());
    castToMapper(helper)->velE2A(buffValues.getData(), v);
    buffManager->releaseBuffer(buffValues);
=======
    bool ret;
    auto* tmp = new double[nj];
    ret=iEncoders->getEncoderSpeedsRaw(tmp);

    castToMapper(helper)->velE2A(tmp, v);
    delete [] tmp;
>>>>>>> ff713f36
    return ret;
}

bool ImplementEncodersTimed::getEncoderAcceleration(int j, double *v)
{
    JOINTIDCHECK
    int k;
    double enc;
    bool ret;

    k=castToMapper(helper)->toHw(j);

    ret=iEncoders->getEncoderAccelerationRaw(k, &enc);

    *v=castToMapper(helper)->accE2A(enc, k);

    return ret;
}

bool ImplementEncodersTimed::getEncoderAccelerations(double *v)
{
<<<<<<< HEAD
    yarp::dev::impl::Buffer<double> buffValues = buffManager->getBuffer();
    bool ret = iEncoders->getEncoderAccelerationsRaw(buffValues.getData());
    castToMapper(helper)->accE2A(buffValues.getData(), v);
    buffManager->releaseBuffer(buffValues);
=======
    bool ret;
    auto* tmp = new double[nj];
    ret=iEncoders->getEncoderAccelerationsRaw(tmp);

    castToMapper(helper)->accE2A(tmp, v);
    delete [] tmp;
>>>>>>> ff713f36
    return ret;
}

bool ImplementEncodersTimed::getEncoderTimed(int j, double *v, double *t)
{
    JOINTIDCHECK
    int k;
    double enc;
    bool ret;

    k=castToMapper(helper)->toHw(j);

    ret=iEncoders->getEncoderTimedRaw(k, &enc, t);

    *v=castToMapper(helper)->posE2A(enc, k);

    return ret;
}


bool ImplementEncodersTimed::getEncodersTimed(double *v, double *t)
{
<<<<<<< HEAD
    yarp::dev::impl::Buffer<double> b_v = buffManager->getBuffer();
    yarp::dev::impl::Buffer<double> b_t = buffManager->getBuffer();
    bool ret=iEncoders->getEncodersTimedRaw(b_v.getData(), b_t.getData());
=======
    bool ret;
    auto* tmp_v = new double[nj];
    auto* tmp_t = new double[nj];
    ret=iEncoders->getEncodersTimedRaw(tmp_v, tmp_t);

    castToMapper(helper)->posE2A(tmp_v, v);
    castToMapper(helper)->toUser(tmp_t, t);
>>>>>>> ff713f36

    castToMapper(helper)->posE2A(b_v.getData(), v);
    castToMapper(helper)->toUser(b_t.getData(), t);

    buffManager->releaseBuffer(b_v);
    buffManager->releaseBuffer(b_t);
    return ret;
}<|MERGE_RESOLUTION|>--- conflicted
+++ resolved
@@ -94,12 +94,6 @@
 
 bool ImplementEncodersTimed::setEncoders(const double *val)
 {
-<<<<<<< HEAD
-=======
-    auto* tmp = new double[nj];
-    castToMapper(helper)->posA2E(val, tmp);
->>>>>>> ff713f36
-
     yarp::dev::impl::Buffer<double> buffValues = buffManager->getBuffer();
     castToMapper(helper)->posA2E(val, buffValues.getData());
     bool ret = iEncoders->setEncodersRaw(buffValues.getData());
@@ -125,19 +119,10 @@
 
 bool ImplementEncodersTimed::getEncoders(double *v)
 {
-<<<<<<< HEAD
     yarp::dev::impl::Buffer<double> buffValues =buffManager->getBuffer();
     bool ret = iEncoders->getEncodersRaw(buffValues.getData());
     castToMapper(helper)->posE2A(buffValues.getData(), v);
     buffManager->releaseBuffer(buffValues);
-=======
-    bool ret;
-    auto* my_enc = new double[nj];
-    ret=iEncoders->getEncodersRaw(my_enc);
-
-    castToMapper(helper)->posE2A(my_enc, v);
-    delete [] my_enc;
->>>>>>> ff713f36
     return ret;
 }
 
@@ -159,19 +144,10 @@
 
 bool ImplementEncodersTimed::getEncoderSpeeds(double *v)
 {
-<<<<<<< HEAD
     yarp::dev::impl::Buffer<double> buffValues = buffManager->getBuffer();
     bool ret=iEncoders->getEncoderSpeedsRaw(buffValues.getData());
     castToMapper(helper)->velE2A(buffValues.getData(), v);
     buffManager->releaseBuffer(buffValues);
-=======
-    bool ret;
-    auto* tmp = new double[nj];
-    ret=iEncoders->getEncoderSpeedsRaw(tmp);
-
-    castToMapper(helper)->velE2A(tmp, v);
-    delete [] tmp;
->>>>>>> ff713f36
     return ret;
 }
 
@@ -193,19 +169,10 @@
 
 bool ImplementEncodersTimed::getEncoderAccelerations(double *v)
 {
-<<<<<<< HEAD
     yarp::dev::impl::Buffer<double> buffValues = buffManager->getBuffer();
     bool ret = iEncoders->getEncoderAccelerationsRaw(buffValues.getData());
     castToMapper(helper)->accE2A(buffValues.getData(), v);
     buffManager->releaseBuffer(buffValues);
-=======
-    bool ret;
-    auto* tmp = new double[nj];
-    ret=iEncoders->getEncoderAccelerationsRaw(tmp);
-
-    castToMapper(helper)->accE2A(tmp, v);
-    delete [] tmp;
->>>>>>> ff713f36
     return ret;
 }
 
@@ -228,19 +195,9 @@
 
 bool ImplementEncodersTimed::getEncodersTimed(double *v, double *t)
 {
-<<<<<<< HEAD
     yarp::dev::impl::Buffer<double> b_v = buffManager->getBuffer();
     yarp::dev::impl::Buffer<double> b_t = buffManager->getBuffer();
     bool ret=iEncoders->getEncodersTimedRaw(b_v.getData(), b_t.getData());
-=======
-    bool ret;
-    auto* tmp_v = new double[nj];
-    auto* tmp_t = new double[nj];
-    ret=iEncoders->getEncodersTimedRaw(tmp_v, tmp_t);
-
-    castToMapper(helper)->posE2A(tmp_v, v);
-    castToMapper(helper)->toUser(tmp_t, t);
->>>>>>> ff713f36
 
     castToMapper(helper)->posE2A(b_v.getData(), v);
     castToMapper(helper)->toUser(b_t.getData(), t);
