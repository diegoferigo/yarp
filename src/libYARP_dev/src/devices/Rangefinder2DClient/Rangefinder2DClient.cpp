/*
 * Copyright (C) 2015 Istituto Italiano di Tecnologia (IIT)
 * Author: Marco Randazzo <marco.randazzo@iit.it>
 * CopyPolicy: Released under the terms of the LGPLv2.1 or later, see LGPL.TXT
 */

#define _USE_MATH_DEFINES

#include "Rangefinder2DClient.h"

#include <yarp/os/Log.h>
#include <yarp/os/LogStream.h>
#include <yarp/dev/IFrameTransform.h>
#include <yarp/math/Math.h>
#include <yarp/math/FrameTransform.h>

#include <limits>
#include <cmath>

/*! \file Rangefinder2DClient.cpp */

using namespace yarp::dev;
using namespace yarp::os;
using namespace yarp::sig;

#ifndef DEG2RAD
#define DEG2RAD M_PI/180.0
#endif

inline void  Rangefinder2DInputPortProcessor::resetStat()
{
    mutex.wait();
    count=0;
    deltaT=0;
    deltaTMax=0;
    deltaTMin=1e22;
    now=SystemClock::nowSystem();
    prev=now;
    mutex.post();
}

Rangefinder2DInputPortProcessor::Rangefinder2DInputPortProcessor()
{
    state = IRangefinder2D::DEVICE_GENERAL_ERROR;
    resetStat();
}

void Rangefinder2DInputPortProcessor::onRead(yarp::os::Bottle &b)
{
    now=SystemClock::nowSystem();
    mutex.wait();

    if (count>0)
    {
        double tmpDT=now-prev;
        deltaT+=tmpDT;
        if (tmpDT>deltaTMax)
            deltaTMax=tmpDT;
        if (tmpDT<deltaTMin)
            deltaTMin=tmpDT;

        //compare network time
        if (tmpDT*1000<LASER_TIMEOUT)
        {
            state = b.get(1).asInt();
        }
        else
        {
            state = IRangefinder2D::DEVICE_TIMEOUT;
        }
    }

    prev=now;
    count++;

    lastBottle=b;
    Stamp newStamp;
    getEnvelope(newStamp);

    //initialialization (first received data)
    if (lastStamp.isValid()==false)
    {
        lastStamp = newStamp;
    }

    //now compare timestamps
    if ((1000*(newStamp.getTime()-lastStamp.getTime()))<LASER_TIMEOUT)
    {
        state = b.get(1).asInt();
    }
    else
    {
        state = IRangefinder2D::DEVICE_TIMEOUT;
    }
    lastStamp = newStamp;

    mutex.post();
}

inline int Rangefinder2DInputPortProcessor::getLast(yarp::os::Bottle &data, Stamp &stmp)
{
    mutex.wait();
    int ret=state;
    if (ret != IRangefinder2D::DEVICE_GENERAL_ERROR)
    {
        data=lastBottle;
        stmp = lastStamp;
    }
    mutex.post();

    return ret;
}

bool Rangefinder2DInputPortProcessor::getData(yarp::sig::Vector &ranges)
{
    mutex.wait();
    if (lastBottle.size()==0) { mutex.post(); return false; }
    unsigned int size = lastBottle.get(0).asList()->size();
    ranges.resize(size);
    for (unsigned int i = 0; i < size; i++)
        ranges[i] = lastBottle.get(0).asList()->get(i).asDouble();
    mutex.post();
    return true;
}

yarp::dev::IRangefinder2D::Device_status Rangefinder2DInputPortProcessor::getStatus()
{
    mutex.wait();
    yarp::dev::IRangefinder2D::Device_status status = (yarp::dev::IRangefinder2D::Device_status) lastBottle.get(3).asInt();
    mutex.post();
    return status;
}

inline int Rangefinder2DInputPortProcessor::getIterations()
{
    mutex.wait();
    int ret=count;
    mutex.post();
    return ret;
}

// time is in ms
void Rangefinder2DInputPortProcessor::getEstFrequency(int &ite, double &av, double &min, double &max)
{
    mutex.wait();
    ite=count;
    min=deltaTMin*1000;
    max=deltaTMax*1000;
    if (count<1)
    {
        av=0;
    }
    else
    {
        av=deltaT/count;
    }
    av=av*1000;
    mutex.post();
}

bool yarp::dev::Rangefinder2DClient::open(yarp::os::Searchable &config)
{
    local.clear();
    remote.clear();

    local  = config.find("local").asString().c_str();
    remote = config.find("remote").asString().c_str();

    if (local=="")
    {
        yError("Rangefinder2DClient::open() error you have to provide valid local name");
        return false;
    }
    if (remote=="")
    {
        yError("Rangefinder2DClient::open() error you have to provide valid remote name");
        return false;
    }

    if (config.check("period"))
    {
        _rate = config.find("period").asInt();
    }
    else
    {
        yError("Rangefinder2DClient::open() missing period parameter");
        return false;
    }

    ConstString local_rpc = local;
    local_rpc += "/rpc:o";
    ConstString remote_rpc = remote;
    remote_rpc += "/rpc:i";

    if (!inputPort.open(local.c_str()))
    {
        yError("Rangefinder2DClient::open() error could not open port %s, check network\n",local.c_str());
        return false;
    }
    inputPort.useCallback();

    if (!rpcPort.open(local_rpc.c_str()))
    {
        yError("Rangefinder2DClient::open() error could not open rpc port %s, check network\n", local_rpc.c_str());
        return false;
    }

    bool ok=Network::connect(remote.c_str(), local.c_str(), "udp");
    if (!ok)
    {
        yError("Rangefinder2DClient::open() error could not connect to %s\n", remote.c_str());
        return false;
    }

    ok=Network::connect(local_rpc.c_str(), remote_rpc.c_str());
    if (!ok)
    {
        yError("Rangefinder2DClient::open() error could not connect to %s\n", remote_rpc.c_str());
       return false;
    }

    //getScanLimits is used here to update the cached values of scan_angle_min, scan_angle_max
    double tmp_min;
    double tmp_max;
    this->getScanLimits(tmp_min, tmp_max);

    //get the position of the device, if it is available
    device_position_x = 0;
    device_position_y = 0;
    device_position_theta = 0;
    yarp::dev::PolyDriver* drv = new yarp::dev::PolyDriver;
    Property   TransformClientOptions;
    TransformClientOptions.put("device", "transformClient");
    TransformClientOptions.put("local", "/rangefinder2DTransformClient");
    TransformClientOptions.put("remote", "/transformServer");
    TransformClientOptions.put("period", "10");

    bool b_canOpenTransformClient = false;
    if (config.check("laser_frame_name") &&
        config.check("robot_frame_name"))
    {
        laser_frame_name = config.find("laser_frame_name").toString();
        robot_frame_name = config.find("robot_frame_name").toString();
        b_canOpenTransformClient = drv->open(TransformClientOptions);
    }

    if (b_canOpenTransformClient)
    {
<<<<<<< HEAD
        yarp::dev::IFrameTransform* iTrf = nullptr;
        drv->view(iTrf);
        if (iTrf != nullptr)
=======
        yarp::dev::IFrameTransform* iTrf = YARP_NULLPTR;
        drv->view(iTrf);
        if (!iTrf)
>>>>>>> 322fefd4
        {
            yError() << "A Problem occurred while trying to view the IFrameTransform interface";
            drv->close();
            delete drv;
            return false;
        }

        yarp::sig::Matrix mat;
        iTrf->getTransform(laser_frame_name, robot_frame_name, mat);
        yarp::sig::Vector v = yarp::math::dcm2rpy(mat);
        device_position_x = mat[0][3];
        device_position_y = mat[1][3];
        device_position_theta = v[2];
        if (fabs(v[0]) < 1e-6 && fabs(v[1]) < 1e-6)
        {
            yError() << "Laser device is not planar";
        }
        yInfo() << "Position information obtained fromtransform server";
        drv->close();
    }
    else
    {
        if (config.check("device_position_x") &&
            config.check("device_position_y") &&
            config.check("device_position_theta"))
        {
            yInfo() << "Position information obtained from configuration parameters";
            device_position_x = config.find("device_position_x").asDouble();
            device_position_y = config.find("device_position_y").asDouble();
            device_position_theta = config.find("device_position_theta").asDouble();
        }
        else
        {
            yDebug() << "No position information provided for this device";
        }
    }

    delete drv;
    return true;
}

bool yarp::dev::Rangefinder2DClient::close()
{
    rpcPort.close();
    inputPort.close();
    return true;
}

bool yarp::dev::Rangefinder2DClient::getRawData(yarp::sig::Vector &data)
{
    inputPort.getData(data);
    return true;
}

bool yarp::dev::Rangefinder2DClient::getLaserMeasurement(std::vector<LaserMeasurementData> &data)
{
    yarp::sig::Vector ranges;
    inputPort.getData(ranges);
    size_t size = ranges.size();
    data.resize(size);
    if (scan_angle_max < scan_angle_min) { yError() << "getLaserMeasurement failed"; return false; }
    double laser_angle_of_view = scan_angle_max - scan_angle_min;
    for (size_t i = 0; i < size; i++)
    {
        double angle = (i / double(size)*laser_angle_of_view + device_position_theta + scan_angle_min)* DEG2RAD;
        double value = ranges[i];
#if 1 //cartesian version is preferrable, even if more computationally expensive, since it takes in account device_position
        data[i].set_cartesian(value * cos(angle) + device_position_x, value * sin(angle) + device_position_y);
#else
        data[i].set_polar(value,angle);
#endif
    }
    return true;
}

bool yarp::dev::Rangefinder2DClient::getDistanceRange(double& min, double& max)
{
    Bottle cmd, response;
    cmd.addVocab(VOCAB_GET);
    cmd.addVocab(VOCAB_ILASER2D);
    cmd.addVocab(VOCAB_LASER_DISTANCE_RANGE);
    bool ok = rpcPort.write(cmd, response);
    if (CHECK_FAIL(ok, response) != false)
    {
        min = response.get(2).asDouble();
        max = response.get(3).asDouble();
        return true;
    }
    return false;
}

bool yarp::dev::Rangefinder2DClient::setDistanceRange(double min, double max)
{
    Bottle cmd, response;
    cmd.addVocab(VOCAB_SET);
    cmd.addVocab(VOCAB_ILASER2D);
    cmd.addVocab(VOCAB_LASER_DISTANCE_RANGE);
    cmd.addDouble(min);
    cmd.addDouble(max);
    bool ok = rpcPort.write(cmd, response);
    if (ok)
    {
        scan_angle_min = min;
        scan_angle_max = max;
    }
    return (CHECK_FAIL(ok, response));
}

bool yarp::dev::Rangefinder2DClient::getScanLimits(double& min, double& max)
{
    Bottle cmd, response;
    cmd.addVocab(VOCAB_GET);
    cmd.addVocab(VOCAB_ILASER2D);
    cmd.addVocab(VOCAB_LASER_ANGULAR_RANGE);
    bool ok = rpcPort.write(cmd, response);
    if (CHECK_FAIL(ok, response) != false)
    {
        min = scan_angle_min = response.get(2).asDouble();
        max = scan_angle_max = response.get(3).asDouble();
        return true;
    }
    return false;
}

bool yarp::dev::Rangefinder2DClient::setScanLimits(double min, double max)
{
    Bottle cmd, response;
    cmd.addVocab(VOCAB_SET);
    cmd.addVocab(VOCAB_ILASER2D);
    cmd.addVocab(VOCAB_LASER_ANGULAR_RANGE);
    cmd.addDouble(min);
    cmd.addDouble(max);
    bool ok = rpcPort.write(cmd, response);
    return (CHECK_FAIL(ok, response));
}

bool yarp::dev::Rangefinder2DClient::getHorizontalResolution(double& step)
{
    Bottle cmd, response;
    cmd.addVocab(VOCAB_GET);
    cmd.addVocab(VOCAB_ILASER2D);
    cmd.addVocab(VOCAB_LASER_ANGULAR_STEP);
    bool ok = rpcPort.write(cmd, response);
    if (CHECK_FAIL(ok, response) != false)
    {
        step = response.get(2).asDouble();
        return true;
    }
    return false;
}

bool yarp::dev::Rangefinder2DClient::setHorizontalResolution(double step)
{
    Bottle cmd, response;
    cmd.addVocab(VOCAB_SET);
    cmd.addVocab(VOCAB_ILASER2D);
    cmd.addVocab(VOCAB_LASER_ANGULAR_STEP);
    cmd.addDouble(step);
    bool ok = rpcPort.write(cmd, response);
    return (CHECK_FAIL(ok, response));
}

bool yarp::dev::Rangefinder2DClient::getScanRate(double& rate)
{
    Bottle cmd, response;
    cmd.addVocab(VOCAB_GET);
    cmd.addVocab(VOCAB_ILASER2D);
    cmd.addVocab(VOCAB_LASER_SCAN_RATE);
    bool ok = rpcPort.write(cmd, response);
    if (CHECK_FAIL(ok, response) != false)
    {
        rate = response.get(2).asDouble();
        return true;
    }
    return false;
}

bool yarp::dev::Rangefinder2DClient::setScanRate(double rate)
{
    Bottle cmd, response;
    cmd.addVocab(VOCAB_SET);
    cmd.addVocab(VOCAB_ILASER2D);
    cmd.addVocab(VOCAB_LASER_SCAN_RATE);
    cmd.addDouble(rate);
    bool ok = rpcPort.write(cmd, response);
    return (CHECK_FAIL(ok, response));
}

bool yarp::dev::Rangefinder2DClient::getDeviceStatus(Device_status &status)
{
    status = inputPort.getStatus();
    return true;
}

bool yarp::dev::Rangefinder2DClient::getDeviceInfo(yarp::os::ConstString &device_info)
{
    Bottle cmd, response;
    cmd.addVocab(VOCAB_GET);
    cmd.addVocab(VOCAB_ILASER2D);
    cmd.addVocab(VOCAB_DEVICE_INFO);
    bool ok = rpcPort.write(cmd, response);
    if (CHECK_FAIL(ok, response)!=false)
    {
        device_info = response.get(2).asString();
        return true;
    }
    return false;
}

Stamp yarp::dev::Rangefinder2DClient::getLastInputStamp()
{
    return lastTs;
}

yarp::dev::DriverCreator *createRangefinder2DClient() {
    return new DriverCreatorOf<Rangefinder2DClient>("Rangefinder2DClient",
        "",
        "Rangefinder2DClient");
}<|MERGE_RESOLUTION|>--- conflicted
+++ resolved
@@ -246,15 +246,9 @@
 
     if (b_canOpenTransformClient)
     {
-<<<<<<< HEAD
         yarp::dev::IFrameTransform* iTrf = nullptr;
         drv->view(iTrf);
-        if (iTrf != nullptr)
-=======
-        yarp::dev::IFrameTransform* iTrf = YARP_NULLPTR;
-        drv->view(iTrf);
         if (!iTrf)
->>>>>>> 322fefd4
         {
             yError() << "A Problem occurred while trying to view the IFrameTransform interface";
             drv->close();
