/*
 * Copyright (C) 2016 Istituto Italiano di Tecnologia (IIT)
 * Author: Lorenzo Natale, Silvio Traversaro
 * CopyPolicy: Released under the terms of the LGPLv2.1 or later, see LGPL.TXT
 */


#include "ControlBoardRemapperHelpers.h"
#include <iostream>
#include <yarp/os/Log.h>
#include <yarp/os/LogStream.h>
#include <cassert>

using namespace yarp::os;
using namespace yarp::dev;
using namespace yarp::sig;
using namespace std;


RemappedSubControlBoard::RemappedSubControlBoard()
{
    id = "";

<<<<<<< HEAD
    pid = nullptr;
    pos2 = nullptr;
    posDir = nullptr;
    vel2 = nullptr;
    iJntEnc = nullptr;
    iMotEnc = nullptr;
    amp = nullptr;
    lim2 = nullptr;
    calib = nullptr;
    calib2 = nullptr;
    iTimed= nullptr;
    info = nullptr;
    iTorque=nullptr;
    iImpedance=nullptr;
    iMode2=nullptr;
    iInteract=nullptr;
    imotor=nullptr;
    iVar = nullptr;
    iPwm = nullptr;
    iCurr = nullptr;

    subdevice=nullptr;
=======
    pid = 0;
    pos2 = 0;
    posDir = 0;
    vel2 = 0;
    iJntEnc = 0;
    iMotEnc = 0;
    amp = 0;
    lim2 = 0;
    calib = 0;
    calib2 = 0;
    remcalib = 0;
    iTimed= 0;
    info = 0;
    iTorque=0;
    iImpedance=0;
    iMode2=0;
    iInteract=0;
    imotor=0;
    iVar = 0;
    iPwm = 0;
    iCurr = 0;

    subdevice=0;
>>>>>>> 322fefd4


    attachedF=false;
    _subDevVerbose = false;
}


void RemappedSubControlBoard::detach()
{
    subdevice=nullptr;

    pid=nullptr;
    pos2=nullptr;
    posDir=nullptr;
    vel2=nullptr;
    amp = nullptr;
    iJntEnc=nullptr;
    iMotEnc=nullptr;
    lim2=nullptr;
    calib=nullptr;
    calib2=nullptr;
    info=nullptr;
    iTorque=nullptr;
    iImpedance=nullptr;
    iMode2=nullptr;
    iTimed=nullptr;
    iInteract=nullptr;
    imotor=nullptr;
    iVar = nullptr;
    iPwm = nullptr;
    iCurr = nullptr;

    attachedF=false;
}

bool RemappedSubControlBoard::attach(yarp::dev::PolyDriver *d, const std::string &k)
{
    if (id!=k)
    {
        yError()<<"ControlBoardRemapper: Wrong device" << k.c_str();
        return false;
    }

    if (d==nullptr)
    {
        yError()<<"ControlBoardRemapper: Invalid device (null pointer)";
        return false;
    }

    subdevice=d;

    if (subdevice->isValid())
    {
        subdevice->view(pid);
        subdevice->view(pos2);
        subdevice->view(posDir);
        subdevice->view(vel2);
        subdevice->view(amp);
        subdevice->view(lim2);
        subdevice->view(calib);
        subdevice->view(calib2);
        subdevice->view(remcalib);
        subdevice->view(info);
        subdevice->view(iTimed);
        subdevice->view(iTorque);
        subdevice->view(iImpedance);
        subdevice->view(iMode2);
        subdevice->view(iJntEnc);
        subdevice->view(iMotEnc);
        subdevice->view(iInteract);
        subdevice->view(imotor);
        subdevice->view(iVar);
        subdevice->view(iPwm);
        subdevice->view(iCurr);
    }
    else
    {
        yError()<<"ControlBoardRemapper: Invalid device " << k << " (isValid() returned false)";
        return false;
    }

    if ((iTorque==nullptr) && (_subDevVerbose))
    {
        yWarning() << "ControlBoardRemapper:  Warning iTorque not valid interface";
    }

    if ((iImpedance==nullptr) && (_subDevVerbose))
    {
        yWarning() << "ControlBoardRemapper:  Warning iImpedance not valid interface";
    }

    if ((iInteract==nullptr) && (_subDevVerbose))
    {
        yWarning() << "ControlBoardRemapper:  Warning iInteractionMode not valid interface";
    }

    if ((iMotEnc==nullptr) && (_subDevVerbose))
    {
        yWarning() << "ControlBoardRemapper:  Warning IMotorEncoders not valid interface";
    }

    if ((imotor==nullptr) && (_subDevVerbose))
    {
        yWarning() << "ControlBoardRemapper:  Warning IMotor not valid interface";
    }

    if ((iVar == nullptr) && (_subDevVerbose))
    {
        yWarning() << "ControlBoardRemapper:  Warning IRemoveVariables not valid interface";
    }

    if ((info == nullptr) && (_subDevVerbose))
    {
        yWarning() << "ControlBoardRemapper:  Warning IAxisInfo not valid interface";
    }

    if ((iPwm == nullptr) && (_subDevVerbose))
    {
        yWarning() << "ControlBoardRemapper:  Warning IPWMControl not valid interface";
    }

    if ((iCurr == nullptr) && (_subDevVerbose))
    {
        yWarning() << "ControlBoardRemapper:  Warning ICurrentControl not valid interface";
    }


    // checking minimum set of intefaces required
    if( !(pos2) )
    {
        yError("ControlBoardRemapper: IPositionControl2 interface was not found in subdevice. Quitting");
        return false;
    }

    if( ! (vel2) )
    {
        yError("ControlBoardRemapper: IVelocityControl2 interface was not found in subdevice. Quitting");
        return false;
    }

    if(!iJntEnc)
    {
        yError("ControlBoardRemapper: IEncoderTimed interface was not found in subdevice, exiting.");
        return false;
    }

    if(!iMode2)
    {
        yError("ControlBoardRemapper: IControlMode2 interface was not found in subdevice, exiting.");
        return false;
    }

    int deviceJoints=0;
    if (pos2!=nullptr)
    {
        if (!pos2->getAxes(&deviceJoints))
        {
            yError() << "ControlBoardRemapper: failed to get axes number for subdevice " << k.c_str();
            return false;
        }
        if(deviceJoints <= 0)
        {
            yError("ControlBoardRemapper: attached device has an invalid number of joints (%d)", deviceJoints);
            return false;
        }
    }

    attachedF=true;
    return true;
}

bool ControlBoardSubControlBoardAxesDecomposition::configure(const RemappedControlBoards& remappedControlBoards)
{
    // Resize buffers
    m_nrOfControlledAxesInRemappedCtrlBrd = remappedControlBoards.getNrOfRemappedAxes();

    size_t nrOfSubControlBoards = remappedControlBoards.getNrOfSubControlBoards();

    m_nJointsInSubControlBoard.resize(nrOfSubControlBoards,0);
    m_jointsInSubControlBoard.resize(nrOfSubControlBoards);

    m_bufferForSubControlBoard.resize(nrOfSubControlBoards);
    m_bufferForSubControlBoardControlModes.resize(nrOfSubControlBoards);
    m_bufferForSubControlBoardInteractionModes.resize(nrOfSubControlBoards);

    m_counterForControlBoard.resize(nrOfSubControlBoards);

    for(size_t ctrlBrd=0; ctrlBrd < nrOfSubControlBoards; ctrlBrd++)
    {
        m_nJointsInSubControlBoard[ctrlBrd] = 0;
        m_jointsInSubControlBoard[ctrlBrd].clear();
        m_bufferForSubControlBoard[ctrlBrd].clear();
        m_bufferForSubControlBoardControlModes[ctrlBrd].clear();
        m_bufferForSubControlBoardInteractionModes[ctrlBrd].clear();
    }

    // Fill buffers
    for(size_t j=0; j < remappedControlBoards.getNrOfRemappedAxes(); j++)
    {
        int off=(int)remappedControlBoards.lut[j].axisIndexInSubControlBoard;
        size_t subIndex=remappedControlBoards.lut[j].subControlBoardIndex;

        m_nJointsInSubControlBoard[subIndex]++;
        m_jointsInSubControlBoard[subIndex].push_back(off);
    }

    // Reserve enough space in buffers
    for(size_t ctrlBrd=0; ctrlBrd < nrOfSubControlBoards; ctrlBrd++)
    {
        m_bufferForSubControlBoard[ctrlBrd].reserve(m_nJointsInSubControlBoard[ctrlBrd]);
        m_bufferForSubControlBoardControlModes[ctrlBrd].reserve(m_nJointsInSubControlBoard[ctrlBrd]);
        m_bufferForSubControlBoardInteractionModes[ctrlBrd].reserve(m_nJointsInSubControlBoard[ctrlBrd]);

        m_counterForControlBoard[ctrlBrd] = 0;
    }

    return true;
}



void ControlBoardSubControlBoardAxesDecomposition::fillSubControlBoardBuffersFromCompleteJointVector(const double* full, const RemappedControlBoards & remappedControlBoards)
{
    for(size_t ctrlBrd=0; ctrlBrd < remappedControlBoards.getNrOfSubControlBoards(); ctrlBrd++)
    {
        m_bufferForSubControlBoard[ctrlBrd].clear();
    }

    for(int j=0; j < m_nrOfControlledAxesInRemappedCtrlBrd; j++)
    {
        size_t subIndex=remappedControlBoards.lut[j].subControlBoardIndex;

        m_bufferForSubControlBoard[subIndex].push_back(full[j]);
    }
}

void ControlBoardSubControlBoardAxesDecomposition::fillCompleteJointVectorFromSubControlBoardBuffers(double* full, const RemappedControlBoards& remappedControlBoards)
{
    for(size_t ctrlBrd=0; ctrlBrd < remappedControlBoards.getNrOfSubControlBoards(); ctrlBrd++)
    {
        m_counterForControlBoard[ctrlBrd] = 0;
    }

    for(int j=0; j < m_nrOfControlledAxesInRemappedCtrlBrd; j++)
    {
        size_t subIndex=remappedControlBoards.lut[j].subControlBoardIndex;
        full[j] = m_bufferForSubControlBoard[subIndex][m_counterForControlBoard[subIndex]];
        m_counterForControlBoard[subIndex]++;
    }
}

void ControlBoardSubControlBoardAxesDecomposition::fillSubControlBoardBuffersFromCompleteJointVector(const int* full, const RemappedControlBoards & remappedControlBoards)
{
    for(size_t ctrlBrd=0; ctrlBrd < remappedControlBoards.getNrOfSubControlBoards(); ctrlBrd++)
    {
        m_bufferForSubControlBoardControlModes[ctrlBrd].clear();
    }

    for(int j=0; j < m_nrOfControlledAxesInRemappedCtrlBrd; j++)
    {
        size_t subIndex=remappedControlBoards.lut[j].subControlBoardIndex;

        m_bufferForSubControlBoardControlModes[subIndex].push_back(full[j]);
    }
}

void ControlBoardSubControlBoardAxesDecomposition::fillCompleteJointVectorFromSubControlBoardBuffers(int* full, const RemappedControlBoards& remappedControlBoards)
{
    for(size_t ctrlBrd=0; ctrlBrd < remappedControlBoards.getNrOfSubControlBoards(); ctrlBrd++)
    {
        m_counterForControlBoard[ctrlBrd] = 0;
    }

    for(int j=0; j < m_nrOfControlledAxesInRemappedCtrlBrd; j++)
    {
        size_t subIndex=remappedControlBoards.lut[j].subControlBoardIndex;
        full[j] = m_bufferForSubControlBoardControlModes[subIndex][m_counterForControlBoard[subIndex]];
        m_counterForControlBoard[subIndex]++;
    }
}

void ControlBoardSubControlBoardAxesDecomposition::fillSubControlBoardBuffersFromCompleteJointVector(const InteractionModeEnum* full, const RemappedControlBoards & remappedControlBoards)
{
    for(size_t ctrlBrd=0; ctrlBrd < remappedControlBoards.getNrOfSubControlBoards(); ctrlBrd++)
    {
        m_bufferForSubControlBoardInteractionModes[ctrlBrd].clear();
    }

    for(int j=0; j < m_nrOfControlledAxesInRemappedCtrlBrd; j++)
    {
        size_t subIndex=remappedControlBoards.lut[j].subControlBoardIndex;

        m_bufferForSubControlBoardInteractionModes[subIndex].push_back(full[j]);
    }
}

void ControlBoardSubControlBoardAxesDecomposition::fillCompleteJointVectorFromSubControlBoardBuffers(InteractionModeEnum* full, const RemappedControlBoards& remappedControlBoards)
{
    for(size_t ctrlBrd=0; ctrlBrd < remappedControlBoards.getNrOfSubControlBoards(); ctrlBrd++)
    {
        m_counterForControlBoard[ctrlBrd] = 0;
    }

    for(int j=0; j < m_nrOfControlledAxesInRemappedCtrlBrd; j++)
    {
        size_t subIndex=remappedControlBoards.lut[j].subControlBoardIndex;
        full[j] = m_bufferForSubControlBoardInteractionModes[subIndex][m_counterForControlBoard[subIndex]];
        m_counterForControlBoard[subIndex]++;
    }
}

bool ControlBoardArbitraryAxesDecomposition::configure(const RemappedControlBoards& remappedControlBoards)
{
    // Resize buffers
    size_t nrOfSubControlBoards = remappedControlBoards.getNrOfSubControlBoards();

    m_nJointsInSubControlBoard.resize(nrOfSubControlBoards,0);
    m_jointsInSubControlBoard.resize(nrOfSubControlBoards);
    m_bufferForSubControlBoard.resize(nrOfSubControlBoards);
    m_bufferForSubControlBoardControlModes.resize(nrOfSubControlBoards);
    m_bufferForSubControlBoardInteractionModes.resize(nrOfSubControlBoards);

    m_counterForControlBoard.resize(nrOfSubControlBoards);

    for(size_t ctrlBrd=0; ctrlBrd < nrOfSubControlBoards; ctrlBrd++)
    {
        m_jointsInSubControlBoard[ctrlBrd].clear();
        m_bufferForSubControlBoard[ctrlBrd].clear();
        m_bufferForSubControlBoardControlModes[ctrlBrd].clear();
        m_bufferForSubControlBoardInteractionModes[ctrlBrd].clear();

    }

    // Count the maximum number of joints
    for(size_t j=0; j < remappedControlBoards.getNrOfRemappedAxes(); j++)
    {
        size_t subIndex=remappedControlBoards.lut[j].subControlBoardIndex;

        m_nJointsInSubControlBoard[subIndex]++;
    }

    // Reserve enough space in buffers
    for(size_t ctrlBrd=0; ctrlBrd < nrOfSubControlBoards; ctrlBrd++)
    {
        m_bufferForSubControlBoard[ctrlBrd].reserve(m_nJointsInSubControlBoard[ctrlBrd]);
        m_bufferForSubControlBoardControlModes[ctrlBrd].reserve(m_nJointsInSubControlBoard[ctrlBrd]);
        m_bufferForSubControlBoardInteractionModes[ctrlBrd].reserve(m_nJointsInSubControlBoard[ctrlBrd]);

        m_counterForControlBoard[ctrlBrd] = 0;
        m_jointsInSubControlBoard[ctrlBrd].reserve(m_nJointsInSubControlBoard[ctrlBrd]);
    }

    return true;
}



void ControlBoardArbitraryAxesDecomposition::fillArbitraryJointVectorFromSubControlBoardBuffers(double* arbitraryVec,
                                                                                                const int n_joints,
                                                                                                const int *joints,
                                                                                                const RemappedControlBoards& remappedControlBoards)
{
    for(size_t ctrlBrd=0; ctrlBrd < remappedControlBoards.getNrOfSubControlBoards(); ctrlBrd++)
    {
        m_counterForControlBoard[ctrlBrd] = 0;
    }

    for(int j=0; j < n_joints; j++)
    {
        size_t subIndex=remappedControlBoards.lut[joints[j]].subControlBoardIndex;
        arbitraryVec[j] = m_bufferForSubControlBoard[subIndex][m_counterForControlBoard[subIndex]];
        m_counterForControlBoard[subIndex]++;
    }
}


void ControlBoardArbitraryAxesDecomposition::fillSubControlBoardBuffersFromArbitraryJointVector(const double* arbitraryVec,
                                                                                                const int n_joints,
                                                                                                const int *joints,
                                                                                                const RemappedControlBoards& remappedControlBoards)
{
    this->createListOfJointsDecomposition(n_joints,joints,remappedControlBoards);

    for(size_t ctrlBrd=0; ctrlBrd < remappedControlBoards.getNrOfSubControlBoards(); ctrlBrd++)
    {
        m_bufferForSubControlBoard[ctrlBrd].clear();
    }

    for(int j=0; j < n_joints; j++)
    {
        size_t subIndex=remappedControlBoards.lut[joints[j]].subControlBoardIndex;
        m_bufferForSubControlBoard[subIndex].push_back(arbitraryVec[j]);
    }
}


void ControlBoardArbitraryAxesDecomposition::fillArbitraryJointVectorFromSubControlBoardBuffers(int* arbitraryVec,
                                                                                                const int n_joints,
                                                                                                const int *joints,
                                                                                                const RemappedControlBoards& remappedControlBoards)
{
    for(size_t ctrlBrd=0; ctrlBrd < remappedControlBoards.getNrOfSubControlBoards(); ctrlBrd++)
    {
        m_counterForControlBoard[ctrlBrd] = 0;
    }

    for(int j=0; j < n_joints; j++)
    {
        size_t subIndex=remappedControlBoards.lut[joints[j]].subControlBoardIndex;
        arbitraryVec[j] = m_bufferForSubControlBoardControlModes[subIndex][m_counterForControlBoard[subIndex]];
        m_counterForControlBoard[subIndex]++;
    }
}


void ControlBoardArbitraryAxesDecomposition::fillSubControlBoardBuffersFromArbitraryJointVector(const int* arbitraryVec,
                                                                                                const int n_joints,
                                                                                                const int *joints,
                                                                                                const RemappedControlBoards& remappedControlBoards)
{
    this->createListOfJointsDecomposition(n_joints,joints,remappedControlBoards);

    for(size_t ctrlBrd=0; ctrlBrd < remappedControlBoards.getNrOfSubControlBoards(); ctrlBrd++)
    {
        m_bufferForSubControlBoardControlModes[ctrlBrd].clear();
    }

    for(int j=0; j < n_joints; j++)
    {
        size_t subIndex=remappedControlBoards.lut[joints[j]].subControlBoardIndex;
        m_bufferForSubControlBoardControlModes[subIndex].push_back(arbitraryVec[j]);
    }
}


void ControlBoardArbitraryAxesDecomposition::fillArbitraryJointVectorFromSubControlBoardBuffers(InteractionModeEnum* arbitraryVec,
                                                                                                const int n_joints,
                                                                                                const int *joints,
                                                                                                const RemappedControlBoards& remappedControlBoards)
{
    for(size_t ctrlBrd=0; ctrlBrd < remappedControlBoards.getNrOfSubControlBoards(); ctrlBrd++)
    {
        m_counterForControlBoard[ctrlBrd] = 0;
    }

    for(int j=0; j < n_joints; j++)
    {
        size_t subIndex=remappedControlBoards.lut[joints[j]].subControlBoardIndex;
        arbitraryVec[j] = m_bufferForSubControlBoardInteractionModes[subIndex][m_counterForControlBoard[subIndex]];
        m_counterForControlBoard[subIndex]++;
    }
}


void ControlBoardArbitraryAxesDecomposition::fillSubControlBoardBuffersFromArbitraryJointVector(const InteractionModeEnum* arbitraryVec,
                                                                                                const int n_joints,
                                                                                                const int *joints,
                                                                                                const RemappedControlBoards& remappedControlBoards)
{
    this->createListOfJointsDecomposition(n_joints,joints,remappedControlBoards);

    for(size_t ctrlBrd=0; ctrlBrd < remappedControlBoards.getNrOfSubControlBoards(); ctrlBrd++)
    {
        m_bufferForSubControlBoardInteractionModes[ctrlBrd].clear();
    }

    for(int j=0; j < n_joints; j++)
    {
        size_t subIndex=remappedControlBoards.lut[joints[j]].subControlBoardIndex;
        m_bufferForSubControlBoardInteractionModes[subIndex].push_back(arbitraryVec[j]);
    }
}


void ControlBoardArbitraryAxesDecomposition::createListOfJointsDecomposition(const int n_joints, const int* joints, const RemappedControlBoards & remappedControlBoards)
{
    for(size_t ctrlBrd=0; ctrlBrd < remappedControlBoards.getNrOfSubControlBoards(); ctrlBrd++)
    {
        m_nJointsInSubControlBoard[ctrlBrd] = 0;
        m_jointsInSubControlBoard[ctrlBrd].clear();
    }

    // Fill buffers
    for(int j=0; j < n_joints; j++)
    {
        int off=(int)remappedControlBoards.lut[joints[j]].axisIndexInSubControlBoard;
        size_t subIndex=remappedControlBoards.lut[joints[j]].subControlBoardIndex;

        m_nJointsInSubControlBoard[subIndex]++;
        m_jointsInSubControlBoard[subIndex].push_back(off);
    }

}

void ControlBoardArbitraryAxesDecomposition::resizeSubControlBoardBuffers(const int n_joints, const int *joints, const RemappedControlBoards & remappedControlBoards)
{
    // Properly populate the m_nJointsInSubControlBoard and m_jointsInSubControlBoard methods
    createListOfJointsDecomposition(n_joints,joints,remappedControlBoards);

    for(size_t ctrlBrd=0; ctrlBrd < remappedControlBoards.getNrOfSubControlBoards(); ctrlBrd++)
    {
        assert((unsigned)m_nJointsInSubControlBoard[ctrlBrd] == m_jointsInSubControlBoard[ctrlBrd].size());
        m_bufferForSubControlBoard.resize(m_nJointsInSubControlBoard[ctrlBrd]);
    }
}<|MERGE_RESOLUTION|>--- conflicted
+++ resolved
@@ -21,7 +21,6 @@
 {
     id = "";
 
-<<<<<<< HEAD
     pid = nullptr;
     pos2 = nullptr;
     posDir = nullptr;
@@ -32,6 +31,7 @@
     lim2 = nullptr;
     calib = nullptr;
     calib2 = nullptr;
+    remcalib = nullptr;
     iTimed= nullptr;
     info = nullptr;
     iTorque=nullptr;
@@ -44,31 +44,6 @@
     iCurr = nullptr;
 
     subdevice=nullptr;
-=======
-    pid = 0;
-    pos2 = 0;
-    posDir = 0;
-    vel2 = 0;
-    iJntEnc = 0;
-    iMotEnc = 0;
-    amp = 0;
-    lim2 = 0;
-    calib = 0;
-    calib2 = 0;
-    remcalib = 0;
-    iTimed= 0;
-    info = 0;
-    iTorque=0;
-    iImpedance=0;
-    iMode2=0;
-    iInteract=0;
-    imotor=0;
-    iVar = 0;
-    iPwm = 0;
-    iCurr = 0;
-
-    subdevice=0;
->>>>>>> 322fefd4
 
 
     attachedF=false;
