--- conflicted
+++ resolved
@@ -14,19 +14,11 @@
 #define PJOINTIDCHECK(j) if (j >= castToMapper(helper)->axes()){yError("joint id out of bound"); return false;}
 
 /////////////// implement ImplemenPWMControl
-<<<<<<< HEAD
-ImplementPWMControl::ImplementPWMControl(IPWMControlRaw *r)
-{
-    raw = r;
-    helper = nullptr;
-}
-=======
 ImplementPWMControl::ImplementPWMControl(IPWMControlRaw *r) :
     helper(0),
     raw(r),
-    dummy(YARP_NULLPTR)
+    dummy(nullptr)
 {}
->>>>>>> 322fefd4
 
 bool ImplementPWMControl::initialize(int size, const int *amap, const double* dutyToPWM)
 {
