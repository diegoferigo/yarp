/*
 * Copyright (C) 2006-2019 Istituto Italiano di Tecnologia (IIT)
 * All rights reserved.
 *
 * This software may be modified and distributed under the terms of the
 * BSD-3-Clause license. See the accompanying LICENSE file for details.
 */

#include <cstdio>

#include <yarp/dev/ImplementPositionControl.h>
#include <yarp/dev/ControlBoardHelper.h>
#include <yarp/os/Log.h>
#include <yarp/dev/impl/FixedSizeBuffersManager.h>

using namespace yarp::dev;
using namespace yarp::os;
#define JOINTIDCHECK if (j >= castToMapper(helper)->axes()){yError("joint id out of bound"); return false;}

ImplementPositionControl::ImplementPositionControl(yarp::dev::IPositionControlRaw *y) :
    iPosition(y),
    helper(nullptr),
    intBuffManager(nullptr),
    doubleBuffManager(nullptr),
    boolBuffManager(nullptr)
{;}


ImplementPositionControl::~ImplementPositionControl()
{
    uninitialize();
}

/**
 * Allocate memory for internal data
 * @param size the number of joints
 * @param amap axis map for this device wrapper
 * @param enc encoder conversion factor, from high level to hardware
 * @param zos offset for setting the zero point. Units are relative to high level user interface (degrees)
 * @return true if uninitialization is executed, false otherwise.
 */
bool ImplementPositionControl::initialize(int size, const int *amap, const double *enc, const double *zos)
{
    if(helper != nullptr)
        return false;

    helper=(void *)(new ControlBoardHelper(size, amap, enc, zos));
    yAssert(helper != nullptr);

    intBuffManager = new yarp::dev::impl::FixedSizeBuffersManager<int> (size);
    yAssert (intBuffManager != nullptr);

    doubleBuffManager = new yarp::dev::impl::FixedSizeBuffersManager<double> (size);
    yAssert (doubleBuffManager != nullptr);

    boolBuffManager = new yarp::dev::impl::FixedSizeBuffersManager<bool> (size, 1);
    yAssert (boolBuffManager != nullptr);
    return true;
}

/**
 * Clean up internal data and memory.
 * @return true if uninitialization is executed, false otherwise.
 */
bool ImplementPositionControl::uninitialize()
{
    if(helper != nullptr)
    {
        delete castToMapper(helper);
        helper = nullptr;
    }

    if(intBuffManager)
    {
        delete intBuffManager;
        intBuffManager=nullptr;
    }

    if(doubleBuffManager)
    {
        delete doubleBuffManager;
        doubleBuffManager=nullptr;
    }

    if(boolBuffManager)
    {
        delete boolBuffManager;
        boolBuffManager=nullptr;
    }

    return true;
}

bool ImplementPositionControl::positionMove(int j, double ang)
{
    JOINTIDCHECK
    int k;
    double enc;
    castToMapper(helper)->posA2E(ang, j, enc, k);
    return iPosition->positionMoveRaw(k, enc);
}

bool ImplementPositionControl::positionMove(const int n_joint, const int *joints, const double *refs)
{
    if(!castToMapper(helper)->checkAxesIds(n_joint, joints))
        return false;

    yarp::dev::impl::Buffer<double> buffValues = doubleBuffManager->getBuffer();
    yarp::dev::impl::Buffer<int> buffJoints = intBuffManager->getBuffer();

    for(int idx=0; idx<n_joint; idx++)
    {
        buffJoints[idx] = castToMapper(helper)->toHw(joints[idx]);
        buffValues[idx] = castToMapper(helper)->posA2E(refs[idx], joints[idx]);
    }
    bool ret = iPosition->positionMoveRaw(n_joint, buffJoints.getData(), buffValues.getData());

    intBuffManager->releaseBuffer(buffJoints);
    doubleBuffManager->releaseBuffer(buffValues);
    return ret;
}

bool ImplementPositionControl::positionMove(const double *refs)
{
    yarp::dev::impl::Buffer<double> buffValues = doubleBuffManager->getBuffer();
    castToMapper(helper)->posA2E(refs, buffValues.getData());

    bool ret = iPosition->positionMoveRaw(buffValues.getData());
    doubleBuffManager->releaseBuffer(buffValues);
    return ret;
}

bool ImplementPositionControl::relativeMove(int j, double delta)
{
    JOINTIDCHECK
    int k;
    double enc;
    castToMapper(helper)->velA2E(delta, j, enc, k);

    return iPosition->relativeMoveRaw(k,enc);
}

bool ImplementPositionControl::relativeMove(const int n_joint, const int *joints, const double *deltas)
{
    if(!castToMapper(helper)->checkAxesIds(n_joint, joints))
        return false;

    yarp::dev::impl::Buffer<double> buffValues = doubleBuffManager->getBuffer();
    yarp::dev::impl::Buffer<int> buffJoints = intBuffManager->getBuffer();
    for(int idx=0; idx<n_joint; idx++)
    {
        buffJoints[idx] = castToMapper(helper)->toHw(joints[idx]);
        buffValues[idx] = castToMapper(helper)->velA2E(deltas[idx], joints[idx]);
    }
    bool ret = iPosition->relativeMoveRaw(n_joint, buffJoints.getData(), buffValues.getData());
    doubleBuffManager->releaseBuffer(buffValues);
    intBuffManager->releaseBuffer(buffJoints);
    return ret;
}

bool ImplementPositionControl::relativeMove(const double *deltas)
{
    yarp::dev::impl::Buffer<double> buffValues = doubleBuffManager->getBuffer();
    castToMapper(helper)->velA2E(deltas, buffValues.getData());
    bool ret = iPosition->relativeMoveRaw(buffValues.getData());
    doubleBuffManager->releaseBuffer(buffValues);
    return ret;
}

bool ImplementPositionControl::checkMotionDone(int j, bool *flag)
{
    JOINTIDCHECK
    int k=castToMapper(helper)->toHw(j);

    return iPosition->checkMotionDoneRaw(k,flag);
}

bool ImplementPositionControl::checkMotionDone(const int n_joint, const int *joints, bool *flags)
{
    if(!castToMapper(helper)->checkAxesIds(n_joint, joints))
        return false;

    yarp::dev::impl::Buffer<int> buffJoints = intBuffManager->getBuffer();
    for(int idx=0; idx<n_joint; idx++)
    {
        buffJoints[idx] = castToMapper(helper)->toHw(joints[idx]);
    }
    bool ret = iPosition->checkMotionDoneRaw(n_joint, buffJoints.getData(), flags);
    intBuffManager->releaseBuffer(buffJoints);
    return ret;
}

bool ImplementPositionControl::checkMotionDone(bool *flag)
{
<<<<<<< HEAD
    yarp::dev::impl::Buffer<bool> flags_tmp = boolBuffManager->getBuffer();
    bool ret = iPosition->checkMotionDoneRaw(flags_tmp.getData());
    if(ret)
    {
        for(int i=0; i<castToMapper(helper)->axes(); i++)
        {
            flag[i] = flags_tmp[castToMapper(helper)->toHw(i)];
        }
    }
    boolBuffManager->releaseBuffer(flags_tmp);
    return ret;
=======
    return iPosition->checkMotionDoneRaw(flag);
>>>>>>> 931c47f2
}

bool ImplementPositionControl::setRefSpeed(int j, double sp)
{
    JOINTIDCHECK
    int k;
    double enc;
    castToMapper(helper)->velA2E_abs(sp, j, enc, k);
    return iPosition->setRefSpeedRaw(k, enc);
}

bool ImplementPositionControl::setRefSpeeds(const int n_joint, const int *joints, const double *spds)
{
    if(!castToMapper(helper)->checkAxesIds(n_joint, joints))
        return false;
    yarp::dev::impl::Buffer<double> buffValues = doubleBuffManager->getBuffer();
    yarp::dev::impl::Buffer<int> buffJoints = intBuffManager->getBuffer();
    for(int idx=0; idx<n_joint; idx++)
    {
        castToMapper(helper)->velA2E_abs(spds[idx], joints[idx], buffValues[idx], buffJoints[idx]);
    }
    bool ret = iPosition->setRefSpeedsRaw(n_joint, buffJoints.getData(), buffValues.getData());
    doubleBuffManager->releaseBuffer(buffValues);
    intBuffManager->releaseBuffer(buffJoints);
    return ret;
}

bool ImplementPositionControl::setRefSpeeds(const double *spds)
{
    yarp::dev::impl::Buffer<double> buffValues = doubleBuffManager->getBuffer();
    castToMapper(helper)->velA2E_abs(spds, buffValues.getData());
    bool ret = iPosition->setRefSpeedsRaw(buffValues.getData());
    doubleBuffManager->releaseBuffer(buffValues);
    return ret;
}

bool ImplementPositionControl::setRefAcceleration(int j, double acc)
{
    JOINTIDCHECK
    int k;
    double enc;

    castToMapper(helper)->accA2E_abs(acc, j, enc, k);
    return iPosition->setRefAccelerationRaw(k, enc);
}

bool ImplementPositionControl::setRefAccelerations(const int n_joint, const int *joints, const double *accs)
{
    if(!castToMapper(helper)->checkAxesIds(n_joint, joints))
        return false;

    yarp::dev::impl::Buffer<double> buffValues = doubleBuffManager->getBuffer();
    yarp::dev::impl::Buffer<int> buffJoints = intBuffManager->getBuffer();
    for(int idx=0; idx<n_joint; idx++)
    {
        castToMapper(helper)->accA2E_abs(accs[idx], joints[idx], buffValues[idx], buffJoints[idx]);
    }

    bool ret = iPosition->setRefAccelerationsRaw(n_joint, buffJoints.getData(), buffValues.getData());
    doubleBuffManager->releaseBuffer(buffValues);
    intBuffManager->releaseBuffer(buffJoints);
    return ret;
}

bool ImplementPositionControl::setRefAccelerations(const double *accs)
{
    yarp::dev::impl::Buffer<double> buffValues = doubleBuffManager->getBuffer();
    castToMapper(helper)->accA2E_abs(accs, buffValues.getData());

    bool ret = iPosition->setRefAccelerationsRaw(buffValues.getData());
    doubleBuffManager->releaseBuffer(buffValues);
    return ret;
}

bool ImplementPositionControl::getRefSpeed(int j, double *ref)
{
    JOINTIDCHECK
    int k;
    double enc;
    k=castToMapper(helper)->toHw(j);

    bool ret = iPosition->getRefSpeedRaw(k, &enc);

    *ref=(castToMapper(helper)->velE2A_abs(enc, k));

    return ret;
}

bool ImplementPositionControl::getRefSpeeds(const int n_joint, const int *joints, double *spds)
{
    if(!castToMapper(helper)->checkAxesIds(n_joint, joints))
        return false;

    yarp::dev::impl::Buffer<int> buffJoints = intBuffManager->getBuffer();
    for(int idx=0; idx<n_joint; idx++)
    {
        buffJoints[idx] = castToMapper(helper)->toHw(joints[idx]);
    }

    yarp::dev::impl::Buffer<double> buffValues = doubleBuffManager->getBuffer();
    bool ret = iPosition->getRefSpeedsRaw(n_joint, buffJoints.getData(), buffValues.getData());

    for(int idx=0; idx<n_joint; idx++)
    {
        spds[idx]=castToMapper(helper)->velE2A_abs(buffValues[idx], buffJoints[idx]);
    }
    doubleBuffManager->releaseBuffer(buffValues);
    intBuffManager->releaseBuffer(buffJoints);
    return ret;
}

bool ImplementPositionControl::getRefSpeeds(double *spds)
{
    yarp::dev::impl::Buffer<double> buffValues = doubleBuffManager->getBuffer();
    bool ret = iPosition->getRefSpeedsRaw(buffValues.getData());
    castToMapper(helper)->velE2A_abs(buffValues.getData(), spds);
    doubleBuffManager->releaseBuffer(buffValues);
    return ret;
}

bool ImplementPositionControl::getRefAccelerations(double *accs)
{
    yarp::dev::impl::Buffer<double> buffValues = doubleBuffManager->getBuffer();
    bool ret=iPosition->getRefAccelerationsRaw(buffValues.getData());
    castToMapper(helper)->accE2A_abs(buffValues.getData(), accs);
    doubleBuffManager->releaseBuffer(buffValues);
    return ret;
}

bool ImplementPositionControl::getRefAccelerations(const int n_joint, const int *joints, double *accs)
{
    if(!castToMapper(helper)->checkAxesIds(n_joint, joints))
        return false;

    yarp::dev::impl::Buffer<int> buffJoints = intBuffManager->getBuffer();
    for(int idx=0; idx<n_joint; idx++)
    {
        buffJoints[idx] = castToMapper(helper)->toHw(joints[idx]);
    }

    yarp::dev::impl::Buffer<double> buffValues = doubleBuffManager->getBuffer();
    bool ret = iPosition->getRefAccelerationsRaw(n_joint, buffJoints.getData(), buffValues.getData());

    for(int idx=0; idx<n_joint; idx++)
    {
        accs[idx]=castToMapper(helper)->accE2A_abs(buffValues[idx], buffJoints[idx]);
    }
    doubleBuffManager->releaseBuffer(buffValues);
    intBuffManager->releaseBuffer(buffJoints);
    return ret;
}

bool ImplementPositionControl::getRefAcceleration(int j, double *acc)
{
    JOINTIDCHECK
    int k;
    double enc;
    k=castToMapper(helper)->toHw(j);
    bool ret = iPosition->getRefAccelerationRaw(k, &enc);

    *acc=castToMapper(helper)->accE2A_abs(enc, k);

    return ret;
}

bool ImplementPositionControl::stop(int j)
{
    JOINTIDCHECK
    int k;
    k=castToMapper(helper)->toHw(j);

    return iPosition->stopRaw(k);
}

bool ImplementPositionControl::stop(const int n_joint, const int *joints)
{
    yarp::dev::impl::Buffer<int> buffValues =intBuffManager->getBuffer();
    for(int idx=0; idx<n_joint; idx++)
    {
        buffValues[idx] = castToMapper(helper)->toHw(joints[idx]);
    }

    bool ret = iPosition->stopRaw(n_joint, buffValues.getData());
    intBuffManager->releaseBuffer(buffValues);
    return ret;
}

bool ImplementPositionControl::stop()
{
    return iPosition->stopRaw();
}

bool ImplementPositionControl::getAxes(int *axis)
{
    (*axis)=castToMapper(helper)->axes();

    return true;
}


bool ImplementPositionControl::getTargetPosition(const int joint, double* ref)
{
    if(!castToMapper(helper)->checkAxisId(joint))
        return false;
    int k;
    double enc;
    k=castToMapper(helper)->toHw(joint);
    bool ret = iPosition->getTargetPositionRaw(k, &enc);

    *ref=castToMapper(helper)->posE2A(enc, k);

    return ret;
}

bool ImplementPositionControl::getTargetPositions(double* refs)
{
    yarp::dev::impl::Buffer<double> buffValues = doubleBuffManager->getBuffer();
    bool ret=iPosition->getTargetPositionsRaw(buffValues.getData());
    castToMapper(helper)->posE2A(buffValues.getData(), refs);
    doubleBuffManager->releaseBuffer(buffValues);
    return ret;
}

bool ImplementPositionControl::getTargetPositions(const int n_joint, const int* joints, double* refs)
{
    if(!castToMapper(helper)->checkAxesIds(n_joint, joints))
        return false;

    yarp::dev::impl::Buffer<int> buffJoints =intBuffManager->getBuffer();
    for(int idx=0; idx<n_joint; idx++)
    {
        buffJoints[idx] = castToMapper(helper)->toHw(joints[idx]);
    }
    yarp::dev::impl::Buffer<double> buffValues = doubleBuffManager->getBuffer();
    bool ret = iPosition->getTargetPositionsRaw(n_joint, buffJoints.getData(), buffValues.getData());

    for(int idx=0; idx<n_joint; idx++)
    {
        refs[idx]=castToMapper(helper)->posE2A(buffValues[idx], buffJoints[idx]);
    }
    doubleBuffManager->releaseBuffer(buffValues);
    intBuffManager->releaseBuffer(buffJoints);
    return ret;
}
/////////////////// End Implement PostionControl



// Stub interface

bool StubImplPositionControlRaw::NOT_YET_IMPLEMENTED(const char *func)
{
    if (func)
        yError("%s: not yet implemented\n", func);
    else
        yError("Function not yet implemented\n");

    return false;
}<|MERGE_RESOLUTION|>--- conflicted
+++ resolved
@@ -192,21 +192,7 @@
 
 bool ImplementPositionControl::checkMotionDone(bool *flag)
 {
-<<<<<<< HEAD
-    yarp::dev::impl::Buffer<bool> flags_tmp = boolBuffManager->getBuffer();
-    bool ret = iPosition->checkMotionDoneRaw(flags_tmp.getData());
-    if(ret)
-    {
-        for(int i=0; i<castToMapper(helper)->axes(); i++)
-        {
-            flag[i] = flags_tmp[castToMapper(helper)->toHw(i)];
-        }
-    }
-    boolBuffManager->releaseBuffer(flags_tmp);
-    return ret;
-=======
     return iPosition->checkMotionDoneRaw(flag);
->>>>>>> 931c47f2
 }
 
 bool ImplementPositionControl::setRefSpeed(int j, double sp)
