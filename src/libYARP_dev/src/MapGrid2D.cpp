--- conflicted
+++ resolved
@@ -348,7 +348,6 @@
             for (size_t x = 0; x < m_width; x++)
             {
                 yarp::sig::PixelRgb pix_occ = ros_img.safePixel(x, y);
-<<<<<<< HEAD
                 if (pix_occ.r == 205 && pix_occ.g == 205 && pix_occ.b == 205)
                 {
                     //m_map_occupancy.safePixel(x, y) = -1;
@@ -356,15 +355,10 @@
                 }
                 else
                 {
-                   double color_avg = (pix_occ.r + pix_occ.g + pix_occ.b) / 3;
-                   unsigned char occ = (unsigned char)((254 - color_avg) / 254.0);
-                   m_map_occupancy.safePixel(x, y) = occ * 100;
+                    int color_avg = (pix_occ.r + pix_occ.g + pix_occ.b) / 3;
+                    unsigned char occ = (unsigned char)((254 - color_avg) / 254.0);
+                    m_map_occupancy.safePixel(x, y) = occ * 100;
                 }
-=======
-                int color_avg = (pix_occ.r + pix_occ.g + pix_occ.b) / 3;
-                unsigned char occ = (unsigned char)((255 - color_avg) / 255.0);
-                m_map_occupancy.safePixel(x, y) = occ * 100;
->>>>>>> 322fefd4
             }
         }
     }
@@ -414,7 +408,6 @@
         for (size_t x = 0; x < m_width; x++)
         {
             yarp::sig::PixelRgb pix_occ = ros_img.safePixel(x, y);
-<<<<<<< HEAD
             if (pix_occ.r == 205 && pix_occ.g == 205 && pix_occ.b == 205)
             {
                 //m_map_occupancy.safePixel(x, y) = -1;
@@ -422,15 +415,10 @@
             }
             else
             {
-               double color_avg = (pix_occ.r + pix_occ.g + pix_occ.b) / 3;
-               unsigned char occ = (unsigned char)((254 - color_avg) / 254.0);
-               m_map_occupancy.safePixel(x, y) = occ * 100;
+                int color_avg = (pix_occ.r + pix_occ.g + pix_occ.b) / 3;
+                unsigned char occ = (unsigned char)((254 - color_avg) / 254.0);
+                m_map_occupancy.safePixel(x, y) = occ * 100;
             }
-=======
-            int color_avg = (pix_occ.r + pix_occ.g + pix_occ.b) / 3;
-            unsigned char occ = (unsigned char)((255 - color_avg) / 255.0);
-            m_map_occupancy.safePixel(x, y) = occ * 100;
->>>>>>> 322fefd4
         }
     }
 
