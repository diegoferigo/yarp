--- conflicted
+++ resolved
@@ -76,17 +76,10 @@
 
 bool ImplementPWMControl::setRefDutyCycles(const double *duty)
 {
-<<<<<<< HEAD
     yarp::dev::impl::Buffer<double> buffValues = doubleBuffManager->getBuffer();
     castToMapper(helper)->dutycycle2PWM(duty, buffValues.getData());
     bool ret = raw->setRefDutyCyclesRaw( buffValues.getData());
     doubleBuffManager->releaseBuffer(buffValues);
-=======
-    auto* aux = new double[castToMapper(helper)->axes()];
-    castToMapper(helper)->dutycycle2PWM(duty, aux);
-    bool ret = raw->setRefDutyCyclesRaw(aux);
-    delete [] aux;
->>>>>>> ff713f36
     return ret;
 }
 
@@ -102,17 +95,10 @@
 
 bool ImplementPWMControl::getRefDutyCycles(double *duty)
 {
-<<<<<<< HEAD
     yarp::dev::impl::Buffer<double> buffValues = doubleBuffManager->getBuffer();
     bool ret = raw->getRefDutyCyclesRaw(buffValues.getData());
     castToMapper(helper)->PWM2dutycycle(buffValues.getData(), duty);
     doubleBuffManager->releaseBuffer(buffValues);
-=======
-    auto* aux = new double[castToMapper(helper)->axes()];
-    bool ret = raw->getRefDutyCyclesRaw(aux);
-    castToMapper(helper)->PWM2dutycycle(aux, duty);
-    delete [] aux;
->>>>>>> ff713f36
     return ret;
 }
 
@@ -128,16 +114,9 @@
 
 bool ImplementPWMControl::getDutyCycles(double *duty)
 {
-<<<<<<< HEAD
     yarp::dev::impl::Buffer<double> buffValues = doubleBuffManager->getBuffer();
     bool ret = raw->getDutyCyclesRaw(buffValues.getData());
     castToMapper(helper)->PWM2dutycycle(buffValues.getData(), duty);
     doubleBuffManager->releaseBuffer(buffValues);
-=======
-    auto* aux = new double[castToMapper(helper)->axes()];
-    bool ret = raw->getDutyCyclesRaw(aux);
-    castToMapper(helper)->PWM2dutycycle(aux, duty);
-    delete [] aux;
->>>>>>> ff713f36
     return ret;
 }