/*
 * Copyright (C) 2016 iCub Facility, Istituto Italiano di Tecnologia
 * Authors: Marco Randazzo <marco.randazzo@iit.it>
 * CopyPolicy: Released under the terms of the LGPLv2.1 or later, see LGPL.TXT
 */

#ifndef YARP_DEV_MAPGRID2D_H
#define YARP_DEV_MAPGRID2D_H

#include <yarp/os/Portable.h>
#include <yarp/sig/Image.h>
#include <yarp/sig/Vector.h>
#include <yarp/math/Vec2D.h>
#include <yarp/dev/api.h>

/**
* \file MapGrid2D.h contains the definition of a map type
*/
namespace yarp
{
    namespace dev
    {
        class  YARP_dev_API MapGrid2D : public yarp::os::Portable
        {
            public:
            typedef yarp::sig::PixelMono CellData;
            typedef yarp::math::Vec2D<int> XYCell;
            typedef yarp::math::Vec2D<double> XYWorld;
            enum map_flags
            {
                MAP_CELL_FREE=0,
                MAP_CELL_KEEP_OUT=1,
                MAP_CELL_TEMPORARY_OBSTACLE=2,
                MAP_CELL_ENLARGED_OBSTACLE=3,
                MAP_CELL_WALL = 4,
                MAP_CELL_UNKNOWN =5
            };
            private:
                //those two always have the same size
                yarp::sig::ImageOf<CellData> m_map_occupancy;
                yarp::sig::ImageOf<CellData> m_map_flags;

                double m_resolution;    //m/pixel
                double m_occupied_thresh;
                double m_free_thresh;
                size_t m_width;
                size_t m_height;
                std::string m_map_name;

                struct
                {
                    double x;     //in meters
                    double y;     //in meters
                    double theta; //radians
                } m_origin; //pose of the map frame w.r.t. the bottom left corner of the map image

                //std::vector<map_link> links_to_other_maps;

            private:
                //performs an obstacles enlargement on the specified cell.
                void enlargeCell(XYCell cell);

                //conversion from pixel color to CellData and viceversa
                CellData PixelToCellData(const yarp::sig::PixelRgb& pixin) const;
                yarp::sig::PixelRgb CellDataToPixel(const CellData& pixin) const;

                //internal methods to read a map from file, either in yarp or ROS format
                bool loadMapYarpOnly(std::string yarp_img_filename);
                bool loadMapROSOnly(std::string ros_yaml_filename);
                bool loadROSParams(std::string ros_yaml_filename, std::string& pgm_occ_filename, double& resolution, double& orig_x, double& orig_y, double& orig_t);
                bool loadMapYarpAndRos(std::string yarp_img_filename, std::string ros_yaml_filename);

            public:
                MapGrid2D();
                virtual ~MapGrid2D();

                /**
                * Checks if a specific cell of the map contains a wall. A robot cannot pass through a cell occupied by a wall.
                * @param cell is the cell location, referred to the top-left corner of the map.
                * @return true if cell is valid cell inside the map, false otherwise.
                */
                bool   isWall           (XYCell cell) const;
                /**
                * Checks if a specific cell of the map is free, i.e. the robot can freely pass through the cell
                * @param cell is the cell location, referred to the top-left corner of the map.
                * @return true if cell is valid cell inside the map, false otherwise.
                */
                bool   isFree           (XYCell cell) const;
                /**
                * Checks if a specific cell of the map contains is not free. It may be occupied by a wall, an obstacle, a keep-out area etc.
                * @param cell is the cell location, referred to the top-left corner of the map.
                * @return true if cell is valid cell inside the map, false otherwise.
                */
                bool   isNotFree        (XYCell cell) const;
                /**
                * Checks if a specific cell of the map is marked as keep-out.
                * User can set a cell as keep-out to prevent a robot to pass through it, even if no obstacles are present in the path.
                * @param cell is the cell location, referred to the top-left corner of the map.
                * @return true if cell is valid cell inside the map, false otherwise.
                */
                bool   isKeepOut        (XYCell cell) const;
                /**
                * Get the flag of a specific cell of the map.
                * @param cell is the cell location, referred to the top-left corner of the map.
                * @return true if cell is valid cell inside the map, false otherwise.
                */
                bool   getMapFlag       (XYCell cell, map_flags& flag) const;
                /**
                * Set the flag of a specific cell of the map.
                * @param cell is the cell location, referred to the top-left corner of the map.
                * @return true if cell is valid cell inside the map, false otherwise.
                */
                bool   setMapFlag       (XYCell cell, map_flags flag);
                /**
                * Set the occupancy data of a specific cell of the map.
                * @param occupancy represents the probability (0-100) of the cell of being occupied by a wall/obstacle etc.
                * @return true if cell is valid cell inside the map, false otherwise.
                */
                bool   setOccupancyData (XYCell cell, double  occupancy);
                /**
                * Retrieves the occupancy data of a specific cell of the map.
                * @param occupancy represents the probability (0-100) of the cell of being occupied by a wall/obstacle etc.
                * @return true if cell is valid cell inside the map, false otherwise.
                */
                bool   getOccupancyData (XYCell cell, double& occupancy) const;

                bool   setMapImage      (yarp::sig::ImageOf<yarp::sig::PixelRgb>& image);
                bool   getMapImage      (yarp::sig::ImageOf<yarp::sig::PixelRgb>& image) const;
                bool   setOccupancyGrid (yarp::sig::ImageOf<yarp::sig::PixelMono>& image);
                bool   getOccupancyGrid (yarp::sig::ImageOf<yarp::sig::PixelMono>& image) const;

                /**
                * Sets the origin of the map reference frame (according to ROS convention)
                * @param x,y,theta is the pose of the origin, expressed in [m], [deg] and referred to the bottom-left corner of the map, pointing outwards.
                * @return true if cell is valid value inside the map, false otherwise.
                */
                bool   setOrigin        (double x, double y, double theta);

                /**
                * Retrieves the origin of the map reference frame (according to ROS convention)
                * @param x,y,theta is the pose of the origin, expressed in [m], [deg] and referred to the bottom-left corner of the map, pointing outwards.
                */
                void   getOrigin        (double& x, double& y, double& theta) const;

                /**
                * Sets the resolution of the map, i.e. the conversion factor which represents the metric size of a map cell.
                * @param resolution the map resolution, expressed in [m/cell]. e.g. resolution=0.05 means that each cell of the map represent 5cm of the real world.
                * @return true if resolution is valid (>=0), false otherwise.
                */
                bool   setResolution    (double resolution);

                /**
                * Retrieves the resolution of the map, i.e. the conversion factor which represents the metric size of a map cell.
                * @param resolution the map resolution, expressed in [m/cell]. e.g. resolution=0.05 means that each cell of the map represent 5cm of the real world.
                */
                void   getResolution    (double& resolution) const;

                /**
                * Sets the size of the map in meters, according to the current map resolution.
                * @param x,y is the map size in meters.
                * @return true if the operation was successful, false otherwise.
                */
                bool   setSize_in_meters(double x, double y);
                /**
                * Sets the size of the map in cells
                * @param x,y is the map size in cells.
                * @return true if the operation was successful, false otherwise.
                */
                bool   setSize_in_cells (size_t x, size_t y);
                /**
                * Returns the size of the map in meters, according to the current map resolution.
                * @param x,y is the map size in meters.
                */
                void   getSize_in_meters(double& x, double& y) const;
                /**
                * Returns the size of the map in cells.
                * @param x,y is the map size in cells.
                */
                void   getSize_in_cells (size_t&x, size_t& y) const;

                /**
                * Retrieves the map width, expressed in cells.
                * @return the map width.
                */
                size_t width            () const;

                /**
                * Retrieves the map height, expressed in cells.
                * @return the map height.
                */
                size_t height           () const;

                /**
                * Sets the map name.
                * @param map_name the map name.
                * @return true if map_name is a valid non-empty string, false otherwise.
                */
                bool   setMapName       (std::string map_name);

                /**
                * Retrieves the map name.
                * @return the map_name.
                */
                std::string             getMapName() const;

                //------------------------------utility functions-------------------------------

                //convert a cell (from the upper-left corner) to the map reference frame (located in m_origin, measured in meters)
                XYWorld cell2World(XYCell cell) const;

                //convert a world location (wrt the map reference frame located in m_origin, measured in meters), to a cell from the upper-left corner.
                XYCell world2Cell(XYWorld world) const;

                /**
                * Modifies the map, cropping pixels at the boundaries.
                * @param left, top, right, bottom: the corners of the map area to keep (expressed in pixel coordinates). If the value is negative, all unknown pixels are removed until a significative pixel is found.
<<<<<<< HEAD
                * @return true if the operation is performed succesfully (the input parameters are valid), false otherwise.
=======
                * @return true if the operation is performed successfully (the input parameters are valid), false otherwise.
>>>>>>> 64554b7d
                */
                bool   crop (int left, int top, int right, int bottom);

                /**
                * Checks if a cell is inside the map.
                * @param cell is the cell location, referred to the top-left corner of the map.
                * @return true if cell is inside the map, false otherwise.
                */
                bool   isInsideMap(XYCell cell) const;

                /**
                * Checks if a world coordinate is inside the map.
                * @param world is the world coordinate, expressed in meters, referred to the map origin reference frame.
                * @return true if cell is inside the map, false otherwise.
                */
                bool   isInsideMap(XYWorld world) const;

                /**
                * Checks is two maps are identical.
                * @return true if all the internal data of the maps are identical, false otherwise.
                */
                bool   isIdenticalTo(const MapGrid2D& otherMap) const;

                /**
<<<<<<< HEAD
                * Performs the obstacle enlargement operation. It's useful to set size to a value equal or larger to the radius of the robot bounding box.
                * In this way a navigation algorithm can easly check obstacle collision by comparing the location of the center of the robot with cell value (free/occupied etc)
                * @param size the size of the enlargment, in meters. If size>0 the requested enlargement is performed. If the function is called multipled times, the enlargement sums up.
=======
                * Performs the obstacle enlargement operation. It's useful to set size to a value equal or larger to the robot bounding box.
                * In this way a navigation algorithm can easily check obstacle collision by comparing the location of the center of the robot with cell value (free/occupied etc)
                * @param size the size of the enlargement, in meters. If size>0 the requested enlargement is performed. If the function is called multiple times, the enlargement sums up.
>>>>>>> 64554b7d
                If size <= 0 the enlargement stored in the map is cleaned up.
                * @return true always.
                */
                bool   enlargeObstacles(double size);

                //-------------------------------file access functions-------------------------------

                /**
                * Loads a yarp map file from disk. File must have .map extension.
                * param map_filename is the full path to the map file.
                * @return true if load was successful, false otherwise.
                */
                bool   loadFromFile(std::string map_filename);

                /**
                * Store a yarp map file to disk. File must have .map extension.
                * param map_filename is the full path to the map file.
                * @return true if load was successful, false otherwise.
                */
                bool   saveToFile(std::string map_filename) const;

                /*
                * Read vector from a connection.
                * return true iff a vector was read correctly
                */
                virtual bool read(yarp::os::ConnectionReader& connection) override;

                /**
                * Write vector to a connection.
                * return true iff a vector was written correctly
                */
                virtual bool write(yarp::os::ConnectionWriter& connection) override;
        };
    }
}

#endif // YARP_DEV_MAPGRID2D_H<|MERGE_RESOLUTION|>--- conflicted
+++ resolved
@@ -214,11 +214,7 @@
                 /**
                 * Modifies the map, cropping pixels at the boundaries.
                 * @param left, top, right, bottom: the corners of the map area to keep (expressed in pixel coordinates). If the value is negative, all unknown pixels are removed until a significative pixel is found.
-<<<<<<< HEAD
-                * @return true if the operation is performed succesfully (the input parameters are valid), false otherwise.
-=======
                 * @return true if the operation is performed successfully (the input parameters are valid), false otherwise.
->>>>>>> 64554b7d
                 */
                 bool   crop (int left, int top, int right, int bottom);
 
@@ -243,15 +239,9 @@
                 bool   isIdenticalTo(const MapGrid2D& otherMap) const;
 
                 /**
-<<<<<<< HEAD
                 * Performs the obstacle enlargement operation. It's useful to set size to a value equal or larger to the radius of the robot bounding box.
-                * In this way a navigation algorithm can easly check obstacle collision by comparing the location of the center of the robot with cell value (free/occupied etc)
-                * @param size the size of the enlargment, in meters. If size>0 the requested enlargement is performed. If the function is called multipled times, the enlargement sums up.
-=======
-                * Performs the obstacle enlargement operation. It's useful to set size to a value equal or larger to the robot bounding box.
                 * In this way a navigation algorithm can easily check obstacle collision by comparing the location of the center of the robot with cell value (free/occupied etc)
                 * @param size the size of the enlargement, in meters. If size>0 the requested enlargement is performed. If the function is called multiple times, the enlargement sums up.
->>>>>>> 64554b7d
                 If size <= 0 the enlargement stored in the map is cleaned up.
                 * @return true always.
                 */
