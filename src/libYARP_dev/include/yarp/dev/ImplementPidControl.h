/*
 * Copyright (C) 2006-2018 Istituto Italiano di Tecnologia (IIT)
 * All rights reserved.
 *
 * This software may be modified and distributed under the terms of the
 * BSD-3-Clause license. See the accompanying LICENSE file for details.
 */

#ifndef YARP_DEV_IMPLEMENTPIDCONTROL_H
#define YARP_DEV_IMPLEMENTPIDCONTROL_H

#include <yarp/dev/IPidControl.h>

namespace yarp {
    namespace dev {
        class ImplementPidControl;
    }
}

namespace yarp {
namespace dev {
namespace impl {

template <typename T>
class FixedSizeBuffersManager;

} // namespace impl
} // namespace dev
} // namespace yarp

class YARP_dev_API yarp::dev::ImplementPidControl : public IPidControl
{
protected:
    IPidControlRaw *iPid;
    void *helper;
    yarp::dev::impl::FixedSizeBuffersManager<double> *doubleBuffManager;
    yarp::dev::impl::FixedSizeBuffersManager<yarp::dev::Pid> *pidBuffManager;

    /**
    * Initialize the internal data and alloc memory.
    * @param size is the number of controlled axes the driver deals with.
    * @param amap is a lookup table mapping axes onto physical drivers.
    * @return true if initialized succeeded, false if it wasn't executed, or assert.
    */
    bool initialize(int size, const int *amap, const double *enc, const double *zos, const double* newtons, const double* amps, const double* dutys);

    /**
    * Clean up internal data and memory.
    * @return true if uninitialization is executed, false otherwise.
    */
    bool uninitialize();

    bool setConversionUnits(const PidControlTypeEnum& pidtype, const PidFeedbackUnitsEnum fbk_conv_units, const PidOutputUnitsEnum out_conv_units);

public:
    /* Constructor.
    * @param y is the pointer to the class instance inheriting from this
    *  implementation.
    */
    ImplementPidControl(yarp::dev::IPidControlRaw *y);

    /* Destructor.
    */
    virtual ~ImplementPidControl();

<<<<<<< HEAD
    virtual bool setPid(const PidControlTypeEnum& pidtype, int j, const Pid &pid) override;
    virtual bool setPids(const PidControlTypeEnum& pidtype, const Pid *pids) override;
    virtual bool setPidReference(const PidControlTypeEnum& pidtype, int j, double ref) override;
    virtual bool setPidReferences(const PidControlTypeEnum& pidtype, const double *refs) override;
    virtual bool setPidErrorLimit(const PidControlTypeEnum& pidtype, int j, double limit) override;
    virtual bool setPidErrorLimits(const PidControlTypeEnum& pidtype, const double *limits) override;
    virtual bool getPidError(const PidControlTypeEnum& pidtype, int j, double *err) override;
    virtual bool getPidErrors(const PidControlTypeEnum& pidtype, double *errs) override;
    virtual bool getPidOutput(const PidControlTypeEnum& pidtype, int j, double *out) override;
    virtual bool getPidOutputs(const PidControlTypeEnum& pidtype, double *outs) override;
    virtual bool getPid(const PidControlTypeEnum& pidtype, int j, Pid *pid) override;
    virtual bool getPids(const PidControlTypeEnum& pidtype, Pid *pids) override;
    virtual bool getPidReference(const PidControlTypeEnum& pidtype, int j, double *ref) override;
    virtual bool getPidReferences(const PidControlTypeEnum& pidtype, double *refs) override;
    virtual bool getPidErrorLimit(const PidControlTypeEnum& pidtype, int j, double *ref) override;
    virtual bool getPidErrorLimits(const PidControlTypeEnum& pidtype, double *refs) override;
    virtual bool resetPid(const PidControlTypeEnum& pidtype, int j) override;
    virtual bool enablePid(const PidControlTypeEnum& pidtype, int j) override;
    virtual bool disablePid(const PidControlTypeEnum& pidtype, int j) override;
    virtual bool setPidOffset(const PidControlTypeEnum& pidtype, int j, double v) override;
    virtual bool isPidEnabled(const PidControlTypeEnum& pidtype, int j, bool* enabled) override;
    void b();
=======
    bool setPid(const PidControlTypeEnum& pidtype, int j, const Pid &pid) override;
    bool setPids(const PidControlTypeEnum& pidtype, const Pid *pids) override;
    bool setPidReference(const PidControlTypeEnum& pidtype, int j, double ref) override;
    bool setPidReferences(const PidControlTypeEnum& pidtype, const double *refs) override;
    bool setPidErrorLimit(const PidControlTypeEnum& pidtype, int j, double limit) override;
    bool setPidErrorLimits(const PidControlTypeEnum& pidtype, const double *limits) override;
    bool getPidError(const PidControlTypeEnum& pidtype, int j, double *err) override;
    bool getPidErrors(const PidControlTypeEnum& pidtype, double *errs) override;
    bool getPidOutput(const PidControlTypeEnum& pidtype, int j, double *out) override;
    bool getPidOutputs(const PidControlTypeEnum& pidtype, double *outs) override;
    bool getPid(const PidControlTypeEnum& pidtype, int j, Pid *pid) override;
    bool getPids(const PidControlTypeEnum& pidtype, Pid *pids) override;
    bool getPidReference(const PidControlTypeEnum& pidtype, int j, double *ref) override;
    bool getPidReferences(const PidControlTypeEnum& pidtype, double *refs) override;
    bool getPidErrorLimit(const PidControlTypeEnum& pidtype, int j, double *ref) override;
    bool getPidErrorLimits(const PidControlTypeEnum& pidtype, double *refs) override;
    bool resetPid(const PidControlTypeEnum& pidtype, int j) override;
    bool enablePid(const PidControlTypeEnum& pidtype, int j) override;
    bool disablePid(const PidControlTypeEnum& pidtype, int j) override;
    bool setPidOffset(const PidControlTypeEnum& pidtype, int j, double v) override;
    bool isPidEnabled(const PidControlTypeEnum& pidtype, int j, bool* enabled) override;
>>>>>>> ff713f36
};

#endif // YARP_DEV_IMPLEMENTPIDCONTROL_H<|MERGE_RESOLUTION|>--- conflicted
+++ resolved
@@ -63,30 +63,6 @@
     */
     virtual ~ImplementPidControl();
 
-<<<<<<< HEAD
-    virtual bool setPid(const PidControlTypeEnum& pidtype, int j, const Pid &pid) override;
-    virtual bool setPids(const PidControlTypeEnum& pidtype, const Pid *pids) override;
-    virtual bool setPidReference(const PidControlTypeEnum& pidtype, int j, double ref) override;
-    virtual bool setPidReferences(const PidControlTypeEnum& pidtype, const double *refs) override;
-    virtual bool setPidErrorLimit(const PidControlTypeEnum& pidtype, int j, double limit) override;
-    virtual bool setPidErrorLimits(const PidControlTypeEnum& pidtype, const double *limits) override;
-    virtual bool getPidError(const PidControlTypeEnum& pidtype, int j, double *err) override;
-    virtual bool getPidErrors(const PidControlTypeEnum& pidtype, double *errs) override;
-    virtual bool getPidOutput(const PidControlTypeEnum& pidtype, int j, double *out) override;
-    virtual bool getPidOutputs(const PidControlTypeEnum& pidtype, double *outs) override;
-    virtual bool getPid(const PidControlTypeEnum& pidtype, int j, Pid *pid) override;
-    virtual bool getPids(const PidControlTypeEnum& pidtype, Pid *pids) override;
-    virtual bool getPidReference(const PidControlTypeEnum& pidtype, int j, double *ref) override;
-    virtual bool getPidReferences(const PidControlTypeEnum& pidtype, double *refs) override;
-    virtual bool getPidErrorLimit(const PidControlTypeEnum& pidtype, int j, double *ref) override;
-    virtual bool getPidErrorLimits(const PidControlTypeEnum& pidtype, double *refs) override;
-    virtual bool resetPid(const PidControlTypeEnum& pidtype, int j) override;
-    virtual bool enablePid(const PidControlTypeEnum& pidtype, int j) override;
-    virtual bool disablePid(const PidControlTypeEnum& pidtype, int j) override;
-    virtual bool setPidOffset(const PidControlTypeEnum& pidtype, int j, double v) override;
-    virtual bool isPidEnabled(const PidControlTypeEnum& pidtype, int j, bool* enabled) override;
-    void b();
-=======
     bool setPid(const PidControlTypeEnum& pidtype, int j, const Pid &pid) override;
     bool setPids(const PidControlTypeEnum& pidtype, const Pid *pids) override;
     bool setPidReference(const PidControlTypeEnum& pidtype, int j, double ref) override;
@@ -108,7 +84,7 @@
     bool disablePid(const PidControlTypeEnum& pidtype, int j) override;
     bool setPidOffset(const PidControlTypeEnum& pidtype, int j, double v) override;
     bool isPidEnabled(const PidControlTypeEnum& pidtype, int j, bool* enabled) override;
->>>>>>> ff713f36
+    void b();
 };
 
 #endif // YARP_DEV_IMPLEMENTPIDCONTROL_H