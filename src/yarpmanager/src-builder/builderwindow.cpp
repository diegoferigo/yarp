--- conflicted
+++ resolved
@@ -1314,21 +1314,15 @@
 /**********************************************************************************/
 /**********************************************************************************/
 
-CustomView::CustomView(BuilderWindow *_builder,QGraphicsView *parent) : QGraphicsView(parent),
-    builder(_builder),
+CustomView::CustomView(BuilderWindow *builder,QGraphicsView *parent) :
+    QGraphicsView(parent),
+    builder(builder),
     editingMode(false),
     m_rubberBandActive(false),
     mousepressed(false),
-    rubberBand(YARP_NULLPTR)
+    rubberBand(nullptr)
 {
     setInteractive(true);
-<<<<<<< HEAD
-    mousepressed = false;
-    m_rubberBandActive = false;
-    rubberBand = nullptr;
-    this->builder = builder;
-=======
->>>>>>> 2fae7144
 
 //    QGLWidget *viewport = new QGLWidget(QGLFormat(QGL::SampleBuffers));
 //    setViewport(viewport);
