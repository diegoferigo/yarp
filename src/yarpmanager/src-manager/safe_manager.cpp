--- conflicted
+++ resolved
@@ -16,18 +16,12 @@
 #define POST_SEMAPHOR() postSemaphore();
 
 
-<<<<<<< HEAD
-SafeManager::SafeManager()
-    :action(MNOTHING), eventReceiver(nullptr), busyAction(false)
-{ }
-=======
 SafeManager::SafeManager() :
-    m_pConfig(YARP_NULLPTR),
+    m_pConfig(nullptr),
     action(MNOTHING),
-    eventReceiver(YARP_NULLPTR),
+    eventReceiver(nullptr),
     busyAction(false)
 {}
->>>>>>> 2fae7144
 
 SafeManager::~SafeManager() { }
 
