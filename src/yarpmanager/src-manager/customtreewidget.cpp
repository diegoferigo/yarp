--- conflicted
+++ resolved
@@ -34,13 +34,8 @@
         if(itemAt(e->pos()) == nullptr){
             setCurrentItem(nullptr);
         }
-<<<<<<< HEAD
         if(currentItem() == nullptr){
-            itemSelectionChanged();
-=======
-        if(currentItem() == NULL){
             emit itemSelectionChanged();
->>>>>>> f158a243
         }
     }
     QTreeWidget::mousePressEvent(e);
