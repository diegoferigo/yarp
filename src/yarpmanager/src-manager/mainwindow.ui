<?xml version="1.0" encoding="UTF-8"?>
<ui version="4.0">
 <class>MainWindow</class>
 <widget class="QMainWindow" name="MainWindow">
  <property name="geometry">
   <rect>
    <x>0</x>
    <y>0</y>
    <width>1200</width>
    <height>600</height>
   </rect>
  </property>
  <property name="windowTitle">
   <string>YARP module manager</string>
  </property>
  <property name="windowIcon">
   <iconset resource="../../yarplogger/res.qrc">
    <normaloff>:/logo.svg</normaloff>:/logo.svg</iconset>
  </property>
  <widget class="QWidget" name="centralWidget">
   <layout class="QVBoxLayout" name="verticalLayout">
    <item>
     <widget class="QSplitter" name="splitter">
      <property name="orientation">
       <enum>Qt::Vertical</enum>
      </property>
      <widget class="QWidget" name="mainPanel" native="true">
       <property name="sizePolicy">
        <sizepolicy hsizetype="Expanding" vsizetype="Expanding">
         <horstretch>0</horstretch>
         <verstretch>10</verstretch>
        </sizepolicy>
       </property>
       <layout class="QHBoxLayout" name="horizontalLayout">
        <item>
         <widget class="QSplitter" name="splitter_2">
          <property name="orientation">
           <enum>Qt::Horizontal</enum>
          </property>
          <widget class="QTabWidget" name="tabWidgetLeft">
           <property name="tabPosition">
            <enum>QTabWidget::West</enum>
           </property>
           <property name="currentIndex">
            <number>1</number>
           </property>
<<<<<<< HEAD
           <widget class="QWidget" name="tab_2">
            <attribute name="title">
             <string>Cluster</string>
            </attribute>
            <layout class="QHBoxLayout" name="horizontalLayout_8">
             <item>
              <widget class="ClusterWidget" name="clusterWidget" native="true"/>
             </item>
            </layout>
           </widget>
           <widget class="QWidget" name="tab">
            <attribute name="title">
=======
           <property name="sortingEnabled">
            <bool>true</bool>
           </property>
           <column>
            <property name="text">
>>>>>>> 64d687f9
             <string>Entities</string>
            </attribute>
            <layout class="QVBoxLayout" name="verticalLayout_2">
             <item>
              <widget class="EntitiesTreeWidget" name="entitiesTree">
               <property name="sizePolicy">
                <sizepolicy hsizetype="Expanding" vsizetype="Expanding">
                 <horstretch>0</horstretch>
                 <verstretch>0</verstretch>
                </sizepolicy>
               </property>
               <property name="frameShape">
                <enum>QFrame::NoFrame</enum>
               </property>
               <column>
                <property name="text">
                 <string>Entities</string>
                </property>
               </column>
              </widget>
             </item>
            </layout>
           </widget>
          </widget>
          <widget class="QTabWidget" name="mainTabs">
           <property name="sizePolicy">
            <sizepolicy hsizetype="Expanding" vsizetype="Expanding">
             <horstretch>15</horstretch>
             <verstretch>0</verstretch>
            </sizepolicy>
           </property>
           <property name="styleSheet">
            <string notr="true">
              QTabBar::close-button {image: url(:/close22.svg);}
              QTabBar::close-button:hover { border: 2px solid transparent; image: url(:/close22-red.svg); }
              QTabWidget::pane { border: none; }
            </string>
           </property>
           <property name="currentIndex">
            <number>-1</number>
           </property>
           <property name="tabsClosable">
            <bool>true</bool>
           </property>
           <property name="movable">
            <bool>true</bool>
           </property>
          </widget>
         </widget>
        </item>
       </layout>
      </widget>
      <widget class="QWidget" name="bottomPanel" native="true">
       <property name="sizePolicy">
        <sizepolicy hsizetype="Expanding" vsizetype="MinimumExpanding">
         <horstretch>0</horstretch>
         <verstretch>1</verstretch>
        </sizepolicy>
       </property>
       <property name="minimumSize">
        <size>
         <width>0</width>
         <height>100</height>
        </size>
       </property>
       <layout class="QHBoxLayout" name="horizontalLayout_2">
        <property name="leftMargin">
         <number>0</number>
        </property>
        <property name="topMargin">
         <number>0</number>
        </property>
        <property name="rightMargin">
         <number>0</number>
        </property>
        <property name="bottomMargin">
         <number>0</number>
        </property>
        <item>
         <widget class="QTabWidget" name="tabWidget">
          <property name="sizePolicy">
           <sizepolicy hsizetype="Expanding" vsizetype="Expanding">
            <horstretch>0</horstretch>
            <verstretch>0</verstretch>
           </sizepolicy>
          </property>
          <property name="tabPosition">
           <enum>QTabWidget::South</enum>
          </property>
          <property name="currentIndex">
           <number>0</number>
          </property>
          <widget class="QWidget" name="tabMessages">
           <attribute name="title">
            <string>Messages</string>
           </attribute>
           <layout class="QHBoxLayout" name="horizontalLayout_3">
            <property name="leftMargin">
             <number>0</number>
            </property>
            <property name="topMargin">
             <number>0</number>
            </property>
            <property name="rightMargin">
             <number>0</number>
            </property>
            <property name="bottomMargin">
             <number>0</number>
            </property>
            <item>
             <widget class="LogWidget" name="logWidget">
              <property name="contextMenuPolicy">
               <enum>Qt::ActionsContextMenu</enum>
              </property>
              <property name="frameShape">
               <enum>QFrame::NoFrame</enum>
              </property>
              <property name="lineWidth">
               <number>0</number>
              </property>
             </widget>
            </item>
           </layout>
          </widget>
          <widget class="QWidget" name="tabNotes">
           <attribute name="title">
            <string>Notes</string>
           </attribute>
           <layout class="QHBoxLayout" name="horizontalLayout_4">
            <property name="leftMargin">
             <number>0</number>
            </property>
            <property name="topMargin">
             <number>0</number>
            </property>
            <property name="rightMargin">
             <number>0</number>
            </property>
            <property name="bottomMargin">
             <number>0</number>
            </property>
            <item>
             <widget class="QPlainTextEdit" name="notesWidget">
              <property name="frameShape">
               <enum>QFrame::NoFrame</enum>
              </property>
              <property name="plainText">
               <string>&lt;&lt; Yellow Notes &gt;&gt;
</string>
              </property>
             </widget>
            </item>
           </layout>
          </widget>
         </widget>
        </item>
       </layout>
      </widget>
     </widget>
    </item>
   </layout>
  </widget>
  <widget class="QMenuBar" name="menuBar">
   <property name="geometry">
    <rect>
     <x>0</x>
     <y>0</y>
     <width>1200</width>
     <height>22</height>
    </rect>
   </property>
   <property name="nativeMenuBar">
    <bool>true</bool>
   </property>
   <widget class="QMenu" name="menuFile">
    <property name="tearOffEnabled">
     <bool>false</bool>
    </property>
    <property name="title">
     <string>File</string>
    </property>
    <widget class="QMenu" name="menuNew">
     <property name="title">
      <string>New</string>
     </property>
     <addaction name="actionNew_Application"/>
     <addaction name="actionNew_Module"/>
     <addaction name="actionNew_Resource"/>
    </widget>
    <addaction name="menuNew"/>
    <addaction name="actionOpen_File"/>
    <addaction name="actionClose"/>
    <addaction name="separator"/>
    <addaction name="actionSave"/>
    <addaction name="actionSave_As"/>
    <addaction name="separator"/>
    <addaction name="actionImport_Files"/>
    <addaction name="separator"/>
    <addaction name="actionQuit"/>
   </widget>
   <widget class="QMenu" name="menuEdit">
    <property name="title">
     <string>Edit</string>
    </property>
    <addaction name="actionSelect_All"/>
    <addaction name="actionExport_Graph"/>
   </widget>
   <widget class="QMenu" name="menuManage">
    <property name="title">
     <string>Manage</string>
    </property>
    <addaction name="actionRun_all"/>
    <addaction name="actionStop_all"/>
    <addaction name="actionKill_all"/>
    <addaction name="separator"/>
    <addaction name="actionConnect_all"/>
    <addaction name="actionDisconnect_all"/>
    <addaction name="separator"/>
    <addaction name="actionRefresh_Status"/>
    <addaction name="separator"/>
    <addaction name="actionRun"/>
    <addaction name="actionStop"/>
    <addaction name="actionKill"/>
    <addaction name="separator"/>
    <addaction name="actionConnect"/>
    <addaction name="actionDisconnect"/>
   </widget>
   <widget class="QMenu" name="menuHelp">
    <property name="title">
     <string>Help</string>
    </property>
    <addaction name="actionHelp"/>
    <addaction name="actionAbout"/>
   </widget>
   <widget class="QMenu" name="menu_View">
    <property name="title">
     <string>&amp;View</string>
    </property>
    <addaction name="action_Builder_Window"/>
    <addaction name="action_Manager_Window"/>
   </widget>
   <addaction name="menuFile"/>
   <addaction name="menuEdit"/>
   <addaction name="menuManage"/>
   <addaction name="menu_View"/>
   <addaction name="menuHelp"/>
  </widget>
  <widget class="QToolBar" name="mainToolBar">
   <property name="windowTitle">
    <string>Main Toolbar</string>
   </property>
   <property name="movable">
    <bool>true</bool>
   </property>
   <attribute name="toolBarArea">
    <enum>TopToolBarArea</enum>
   </attribute>
   <attribute name="toolBarBreak">
    <bool>false</bool>
   </attribute>
   <addaction name="actionOpen_File"/>
   <addaction name="actionImport_Files"/>
   <addaction name="separator"/>
   <addaction name="actionSelect_All"/>
   <addaction name="actionRefresh_Status"/>
  </widget>
  <widget class="QStatusBar" name="statusBar"/>
  <widget class="QToolBar" name="applicationActionToolBar">
   <property name="windowTitle">
    <string>Application Action Toolbar</string>
   </property>
   <property name="movable">
    <bool>true</bool>
   </property>
   <attribute name="toolBarArea">
    <enum>LeftToolBarArea</enum>
   </attribute>
   <attribute name="toolBarBreak">
    <bool>false</bool>
   </attribute>
   <addaction name="actionRun_all"/>
   <addaction name="actionStop_all"/>
   <addaction name="actionKill_all"/>
   <addaction name="separator"/>
   <addaction name="actionConnect_all"/>
   <addaction name="actionDisconnect_all"/>
  </widget>
  <widget class="QToolBar" name="selectionActionToolBar">
   <property name="windowTitle">
    <string>Selection Action Toolbar</string>
   </property>
   <property name="movable">
    <bool>true</bool>
   </property>
   <attribute name="toolBarArea">
    <enum>TopToolBarArea</enum>
   </attribute>
   <attribute name="toolBarBreak">
    <bool>false</bool>
   </attribute>
   <addaction name="actionRun"/>
   <addaction name="actionStop"/>
   <addaction name="actionKill"/>
   <addaction name="separator"/>
   <addaction name="actionConnect"/>
   <addaction name="actionDisconnect"/>
  </widget>
  <action name="actionNew_Application">
   <property name="icon">
    <iconset resource="../res.qrc">
     <normaloff>:/run22.svg</normaloff>:/run22.svg</iconset>
   </property>
   <property name="text">
    <string>New Application</string>
   </property>
  </action>
  <action name="actionNew_Module">
   <property name="icon">
    <iconset resource="../res.qrc">
     <normaloff>:/module22.svg</normaloff>:/module22.svg</iconset>
   </property>
   <property name="text">
    <string>New Module</string>
   </property>
  </action>
  <action name="actionNew_Resource">
   <property name="icon">
    <iconset resource="../res.qrc">
     <normaloff>:/computer22.svg</normaloff>:/computer22.svg</iconset>
   </property>
   <property name="text">
    <string>New Resource</string>
   </property>
  </action>
  <action name="actionOpen_File">
   <property name="icon">
    <iconset resource="../res.qrc">
     <normaloff>:/file-new.svg</normaloff>:/file-new.svg</iconset>
   </property>
   <property name="text">
    <string>Open File</string>
   </property>
   <property name="shortcut">
    <string>Ctrl+O</string>
   </property>
  </action>
  <action name="actionClose">
   <property name="icon">
    <iconset resource="../../yarpdataplayer/src/RC/res.qrc">
     <normaloff>:/close.svg</normaloff>:/close.svg</iconset>
   </property>
   <property name="text">
    <string>Close</string>
   </property>
   <property name="shortcut">
    <string>Ctrl+E</string>
   </property>
  </action>
  <action name="actionSave">
   <property name="enabled">
    <bool>false</bool>
   </property>
   <property name="icon">
    <iconset resource="../res.qrc">
     <normaloff>:/file-save.svg</normaloff>:/file-save.svg</iconset>
   </property>
   <property name="text">
    <string>Save</string>
   </property>
   <property name="shortcut">
    <string>Ctrl+S</string>
   </property>
  </action>
  <action name="actionSave_As">
   <property name="enabled">
    <bool>false</bool>
   </property>
   <property name="icon">
    <iconset resource="../res.qrc">
     <normaloff>:/file-save.svg</normaloff>:/file-save.svg</iconset>
   </property>
   <property name="text">
    <string>Save As</string>
   </property>
   <property name="shortcut">
    <string>Ctrl+Shift+S</string>
   </property>
  </action>
  <action name="actionImport_Files">
   <property name="icon">
    <iconset resource="../../yarpdataplayer/src/RC/res.qrc">
     <normaloff>:/folder-new.svg</normaloff>:/folder-new.svg</iconset>
   </property>
   <property name="text">
    <string>Import Folder</string>
   </property>
  </action>
  <action name="actionQuit">
   <property name="icon">
    <iconset resource="../../yarpdataplayer/src/RC/res.qrc">
     <normaloff>:/close.svg</normaloff>:/close.svg</iconset>
   </property>
   <property name="text">
    <string>Quit</string>
   </property>
   <property name="shortcut">
    <string>Ctrl+Q</string>
   </property>
  </action>
  <action name="actionSelect_All">
   <property name="icon">
    <iconset resource="../res.qrc">
     <normaloff>:/select-all.svg</normaloff>:/select-all.svg</iconset>
   </property>
   <property name="text">
    <string>Select All</string>
   </property>
  </action>
  <action name="actionExport_Graph">
   <property name="icon">
    <iconset resource="../res.qrc">
     <normaloff>:/uml-app.svg</normaloff>:/uml-app.svg</iconset>
   </property>
   <property name="text">
    <string>Export Graph...</string>
   </property>
  </action>
  <action name="actionRun_all">
   <property name="icon">
    <iconset resource="../res.qrc">
     <normaloff>:/play_all.svg</normaloff>:/play_all.svg</iconset>
   </property>
   <property name="text">
    <string>Run all</string>
   </property>
   <property name="toolTip">
    <string>Run all</string>
   </property>
  </action>
  <action name="actionStop_all">
   <property name="icon">
    <iconset resource="../res.qrc">
     <normaloff>:/stop_all.svg</normaloff>:/stop_all.svg</iconset>
   </property>
   <property name="text">
    <string>Stop all</string>
   </property>
   <property name="toolTip">
    <string>Stop all</string>
   </property>
  </action>
  <action name="actionKill_all">
   <property name="icon">
    <iconset resource="../res.qrc">
     <normaloff>:/kill_all.svg</normaloff>:/kill_all.svg</iconset>
   </property>
   <property name="text">
    <string>Kill all</string>
   </property>
   <property name="toolTip">
    <string>Kill all</string>
   </property>
  </action>
  <action name="actionConnect_all">
   <property name="icon">
    <iconset resource="../res.qrc">
     <normaloff>:/connect_all.svg</normaloff>:/connect_all.svg</iconset>
   </property>
   <property name="text">
    <string>Connect all</string>
   </property>
   <property name="toolTip">
    <string>Connect all</string>
   </property>
  </action>
  <action name="actionDisconnect_all">
   <property name="icon">
    <iconset resource="../res.qrc">
     <normaloff>:/disconnect_all.svg</normaloff>:/disconnect_all.svg</iconset>
   </property>
   <property name="text">
    <string>Disconnect all</string>
   </property>
   <property name="toolTip">
    <string>Disconnect all</string>
   </property>
  </action>
  <action name="actionRefresh_Status">
   <property name="icon">
    <iconset resource="../res.qrc">
     <normaloff>:/refresh.svg</normaloff>:/refresh.svg</iconset>
   </property>
   <property name="text">
    <string>Refresh Status</string>
   </property>
   <property name="shortcut">
    <string>F5</string>
   </property>
  </action>
  <action name="actionHelp">
   <property name="icon">
    <iconset resource="../res.qrc">
     <normaloff>:/help.svg</normaloff>:/help.svg</iconset>
   </property>
   <property name="text">
    <string>Help</string>
   </property>
  </action>
  <action name="actionAbout">
   <property name="icon">
    <iconset resource="../res.qrc">
     <normaloff>:/info.svg</normaloff>:/info.svg</iconset>
   </property>
   <property name="text">
    <string>About</string>
   </property>
  </action>
  <action name="action_Builder_Window">
   <property name="checkable">
    <bool>true</bool>
   </property>
   <property name="text">
    <string>&amp;Builder Window</string>
   </property>
  </action>
  <action name="action_Manager_Window">
   <property name="checkable">
    <bool>true</bool>
   </property>
   <property name="text">
    <string>&amp;Manager Window</string>
   </property>
  </action>
  <action name="actionRun">
   <property name="icon">
    <iconset resource="../../yarpdataplayer/src/RC/res.qrc">
     <normaloff>:/play.svg</normaloff>:/play.svg</iconset>
   </property>
   <property name="text">
    <string>Play selected</string>
   </property>
   <property name="toolTip">
    <string>Run selected</string>
   </property>
  </action>
  <action name="actionStop">
   <property name="icon">
    <iconset resource="../../yarpdataplayer/src/RC/res.qrc">
     <normaloff>:/stop.svg</normaloff>:/stop.svg</iconset>
   </property>
   <property name="text">
    <string>Stop selected</string>
   </property>
   <property name="toolTip">
    <string>Stop selected</string>
   </property>
  </action>
  <action name="actionConnect">
   <property name="icon">
    <iconset resource="../res.qrc">
     <normaloff>:/connect.svg</normaloff>:/connect.svg</iconset>
   </property>
   <property name="text">
    <string>Connect selected</string>
   </property>
   <property name="toolTip">
    <string>Connect selected</string>
   </property>
  </action>
  <action name="actionDisconnect">
   <property name="icon">
    <iconset resource="../res.qrc">
     <normaloff>:/disconnect.svg</normaloff>:/disconnect.svg</iconset>
   </property>
   <property name="text">
    <string>Disconnect selected</string>
   </property>
   <property name="toolTip">
    <string>Disconnect selected</string>
   </property>
  </action>
  <action name="actionKill">
   <property name="icon">
    <iconset resource="../res.qrc">
     <normaloff>:/kill.svg</normaloff>:/kill.svg</iconset>
   </property>
   <property name="text">
    <string>Kill selected</string>
   </property>
   <property name="toolTip">
    <string>Kill selected</string>
   </property>
  </action>
 </widget>
 <layoutdefault spacing="6" margin="11"/>
 <customwidgets>
  <customwidget>
   <class>EntitiesTreeWidget</class>
   <extends>QTreeWidget</extends>
   <header>entitiestreewidget.h</header>
  </customwidget>
  <customwidget>
   <class>LogWidget</class>
   <extends>QListWidget</extends>
   <header>logwidget.h</header>
  </customwidget>
  <customwidget>
   <class>ClusterWidget</class>
   <extends>QWidget</extends>
   <header>clusterWidget.h</header>
   <container>1</container>
  </customwidget>
 </customwidgets>
 <resources>
  <include location="../../yarpdataplayer/src/RC/res.qrc"/>
  <include location="../../yarplogger/res.qrc"/>
  <include location="../res.qrc"/>
 </resources>
 <connections/>
</ui><|MERGE_RESOLUTION|>--- conflicted
+++ resolved
@@ -44,7 +44,6 @@
            <property name="currentIndex">
             <number>1</number>
            </property>
-<<<<<<< HEAD
            <widget class="QWidget" name="tab_2">
             <attribute name="title">
              <string>Cluster</string>
@@ -57,13 +56,6 @@
            </widget>
            <widget class="QWidget" name="tab">
             <attribute name="title">
-=======
-           <property name="sortingEnabled">
-            <bool>true</bool>
-           </property>
-           <column>
-            <property name="text">
->>>>>>> 64d687f9
              <string>Entities</string>
             </attribute>
             <layout class="QVBoxLayout" name="verticalLayout_2">
@@ -77,6 +69,9 @@
                </property>
                <property name="frameShape">
                 <enum>QFrame::NoFrame</enum>
+               </property>
+               <property name="sortingEnabled">
+                <bool>true</bool>
                </property>
                <column>
                 <property name="text">
