--- conflicted
+++ resolved
@@ -27,14 +27,10 @@
         * @param U output M-by-K orthogonal matrix
         * @param S output K-dimensional vector containing the diagonal entries of the diagonal matrix S
         * @param V output N-by-K orthogonal matrix
-<<<<<<< HEAD
-        * @note The routine computes the \a thin version of the SVD. Mathematically, the \a full SVD is
-=======
         *
         * @note If U, S, V do not have the expected sizes they are resized automatically.
         *
-        * @note The routine computes the \a thin version of the SVD. Mathematically, the \a full SVD is 
->>>>>>> 466a7eca
+        * @note The routine computes the \a thin version of the SVD. Mathematically, the \a full SVD is
         *       defined with U and V as square orthogonal matrices and S as an M-by-N diagonal matrix.
         *
         * @note This function uses the Jacobi SVD algorithm.
@@ -47,32 +43,21 @@
         /**
         * Perform SVD decomposition on a MxN matrix (for M >= N) (defined in SVD.h).
         *
-<<<<<<< HEAD
-        * @note This function uses the Jacobi SVD algorithm.
-=======
         * @note If U, S, V do not have the expected sizes they are resized automatically.
         *
-        * @note When libYARP_math is compiled with GSL backend, this
-        *       function uses the Modified Golub-Reinsch SVD algorithm (fast for M>>N)
-        *       When compiled with Eigen backend, this function uses the Jacobi SVD algorithm.
->>>>>>> 466a7eca
+        * @note This function uses the Jacobi SVD algorithm.
         */
         void YARP_math_API SVDMod(const yarp::sig::Matrix &in,
             yarp::sig::Matrix &U,
             yarp::sig::Vector &S,
             yarp::sig::Matrix &V);
-
         /**
         * Perform SVD decomposition on a matrix using the Jacobi method (defined in SVD.h). The Jacobi method
         * can compute singular values to higher relative accuracy than Golub-Reinsch algorithms.
         *
-<<<<<<< HEAD
-        * @note This function uses the Jacobi SVD algorithm.
-=======
         * @note If U, S, V do not have the expected sizes they are resized automatically.
         *
-        * @note For both Eigen and GSL backends, the Jacobi algorithm is used in this function.
->>>>>>> 466a7eca
+        * @note This function uses the Jacobi SVD algorithm.
         */
         void YARP_math_API SVDJacobi(const yarp::sig::Matrix &in,
             yarp::sig::Matrix &U,
