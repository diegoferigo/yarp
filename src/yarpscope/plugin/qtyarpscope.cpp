--- conflicted
+++ resolved
@@ -19,23 +19,14 @@
 #define SCALEWIDTH      25
 
 QtYARPScope::QtYARPScope(QQuickItem *parent):
-<<<<<<< HEAD
-    QQuickPaintedItem(parent), yarp(yarp::os::YARP_CLOCK_SYSTEM)
-{
-
-    setFlag(ItemHasContents, true);
-
-    currentSelectedPlotter = nullptr;
-    loader = nullptr;
-=======
     QQuickPaintedItem(parent),
     i(0),
-    loader(YARP_NULLPTR),
-    topLevel(YARP_NULLPTR),
+    yarp(yarp::os::YARP_CLOCK_SYSTEM),
+    loader(nullptr),
+    topLevel(nullptr),
     bPressed(false),
-    currentSelectedPlotter(YARP_NULLPTR)
-{
->>>>>>> 2fae7144
+    currentSelectedPlotter(nullptr)
+{
     plotManager = PlotManager::instance();
     setFlag(ItemHasContents, true);
 
