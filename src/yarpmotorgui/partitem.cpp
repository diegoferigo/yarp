--- conflicted
+++ resolved
@@ -25,66 +25,38 @@
 #include <cmath>
 
 PartItem::PartItem(QString robotName, int id, QString partName, ResourceFinder& _finder,
-                   bool debug_param_enabled, bool speedview_param_enabled,
+                   bool debug_param_enabled,
+                   bool speedview_param_enabled,
                    bool enable_calib_all, QWidget *parent) :
     QWidget(parent),
-    m_node(YARP_NULLPTR),
-    m_sequenceWindow(YARP_NULLPTR),
+    m_node(nullptr),
+    m_sequenceWindow(nullptr),
     m_partId(id),
     m_mixedEnabled(false),
     m_positionDirectEnabled(false),
     m_pwmEnabled(false),
     m_currentEnabled(false),
-    m_currentPidDlg(YARP_NULLPTR),
-    m_controlModes(YARP_NULLPTR),
-    m_refTrajectorySpeeds(YARP_NULLPTR),
-    m_refTrajectoryPositions(YARP_NULLPTR),
-    m_refTorques(YARP_NULLPTR),
-    m_refVelocitySpeeds(YARP_NULLPTR),
-    m_torques(YARP_NULLPTR),
-    m_positions(YARP_NULLPTR),
-    m_speeds(YARP_NULLPTR),
-    m_motorPositions(YARP_NULLPTR),
-    m_done(YARP_NULLPTR),
+    m_currentPidDlg(nullptr),
+    m_controlModes(nullptr),
+    m_refTrajectorySpeeds(nullptr),
+    m_refTrajectoryPositions(nullptr),
+    m_refTorques(nullptr),
+    m_refVelocitySpeeds(nullptr),
+    m_torques(nullptr),
+    m_positions(nullptr),
+    m_speeds(nullptr),
+    m_motorPositions(nullptr),
+    m_done(nullptr),
     m_part_speedVisible(false),
     m_part_motorPositionVisible(false),
-    m_interactionModes(YARP_NULLPTR),
+    m_interactionModes(nullptr),
     m_finder(&_finder),
-    m_iMot(YARP_NULLPTR),
-    m_iinfo(YARP_NULLPTR),
+    m_iMot(nullptr),
+    m_iinfo(nullptr),
     m_slow_k(0)
 {
     m_layout = new FlowLayout();
     setLayout(m_layout);
-<<<<<<< HEAD
-    m_slow_k = 0;
-
-    m_partId = id;
-    m_finder = nullptr;
-    m_node = nullptr;
-    m_currentPidDlg = nullptr;
-    m_sequenceWindow = nullptr;
-    m_finder = &_finder;
-    m_mixedEnabled = false;
-    m_positionDirectEnabled = false;
-    m_pwmEnabled = false;
-    m_currentEnabled = false;
-
-    m_controlModes = nullptr;
-    m_refTrajectorySpeeds = nullptr;
-    m_refTrajectoryPositions = nullptr;
-    m_refTorques = nullptr;
-    m_refVelocitySpeeds = nullptr;
-    m_torques = nullptr;
-    m_positions = nullptr;
-    m_speeds = nullptr;
-    m_motorPositions = nullptr;
-    m_done = nullptr;
-    m_interactionModes = nullptr;
-    m_part_motorPositionVisible = false;
-    m_part_speedVisible = false;
-=======
->>>>>>> 2fae7144
 
     //PolyDriver *cartesiandd[MAX_NUMBER_ACTIVATED];
 
