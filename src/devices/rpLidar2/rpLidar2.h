/*
* Copyright (C) 2015 iCub Facility - Istituto Italiano di Tecnologia
* Author: Marco Randazzo <marco.randazzo@iit.it>
* CopyPolicy: Released under the terms of the GPLv2 or later, see GPL.TXT
*/


#ifndef RPLIDAR_H
#define RPLIDAR_H

#include <string>

#include <yarp/os/RateThread.h>
#include <yarp/os/Semaphore.h>
#include <yarp/dev/ControlBoardInterfaces.h>
#include <yarp/dev/IRangefinder2D.h>
#include <yarp/dev/PolyDriver.h>
#include <yarp/sig/Vector.h>
#include <yarp/dev/SerialInterfaces.h>
#include <vector>
#include <rplidar.h>

using namespace yarp::os;
using namespace yarp::dev;

typedef unsigned char byte;

//---------------------------------------------------------------------------------------------------------------
struct Range_t
{
    double min;
    double max;
};

//---------------------------------------------------------------------------------------------------------------

class RpLidar2 : public RateThread, public yarp::dev::IRangefinder2D, public DeviceDriver
{
    typedef rp::standalone::rplidar::RPlidarDriver rplidardrv;

    void                  handleError(u_result error);
    yarp::os::ConstString deviceinfo();
protected:
    yarp::os::Mutex       m_mutex;
    int                   m_sensorsNum;
    int                   m_buffer_life;
    double                m_min_angle;
    double                m_max_angle;
    double                m_min_distance;
    double                m_max_distance;
    double                m_resolution;
    bool                  m_clip_max_enable;
    bool                  m_clip_min_enable;
    bool                  m_do_not_clip_infinity_enable;
<<<<<<< HEAD
=======
    bool                  m_inExpressMode;
>>>>>>> 1f3efc04
    int                   m_pwm_val;
    std::vector <Range_t> m_range_skip_vector;
    yarp::os::ConstString m_info;
    Device_status         m_device_status;
    yarp::sig::Vector     m_laser_data;
    rplidardrv*           m_drv;

public:
    RpLidar2(int period = 10) : RateThread(period)
    {
    }


    ~RpLidar2()
    {
    }

    virtual bool open(yarp::os::Searchable& config) override;
    virtual bool close() override;
    virtual bool threadInit() override;
    virtual void threadRelease() override;
    virtual void run() override;

public:
    //IRangefinder2D interface
    virtual bool getRawData(yarp::sig::Vector &data) override;
    virtual bool getLaserMeasurement(std::vector<LaserMeasurementData> &data) override;
    virtual bool getDeviceStatus     (Device_status &status) override;
    virtual bool getDeviceInfo       (yarp::os::ConstString &device_info) override;
    virtual bool getDistanceRange    (double& min, double& max) override;
    virtual bool setDistanceRange    (double min, double max) override;
    virtual bool getScanLimits        (double& min, double& max) override;
    virtual bool setScanLimits        (double min, double max) override;
    virtual bool getHorizontalResolution      (double& step) override;
    virtual bool setHorizontalResolution      (double step) override;
    virtual bool getScanRate         (double& rate) override;
    virtual bool setScanRate         (double rate) override;

};

#endif<|MERGE_RESOLUTION|>--- conflicted
+++ resolved
@@ -52,10 +52,7 @@
     bool                  m_clip_max_enable;
     bool                  m_clip_min_enable;
     bool                  m_do_not_clip_infinity_enable;
-<<<<<<< HEAD
-=======
     bool                  m_inExpressMode;
->>>>>>> 1f3efc04
     int                   m_pwm_val;
     std::vector <Range_t> m_range_skip_vector;
     yarp::os::ConstString m_info;
