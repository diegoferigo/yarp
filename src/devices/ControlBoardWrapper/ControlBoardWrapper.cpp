--- conflicted
+++ resolved
@@ -827,26 +827,14 @@
         std::copy(ros_struct.effort.begin(), ros_struct.effort.end(), yarp_struct.torque.begin());
 
         // Get remaining data from HW
-<<<<<<< HEAD
         yarp_struct.jointAcceleration_isValid = getEncoderAccelerations(yarp_struct.jointAcceleration.data());
         yarp_struct.motorPosition_isValid = getMotorEncoders(yarp_struct.motorPosition.data());
         yarp_struct.motorVelocity_isValid = getMotorEncoderSpeeds(yarp_struct.motorVelocity.data());
         yarp_struct.motorAcceleration_isValid = getMotorEncoderAccelerations(yarp_struct.motorAcceleration.data());
-        yarp_struct.torque_isValid = getTorques(yarp_struct.torque.data());
         yarp_struct.pwmDutycycle_isValid = getDutyCycles(yarp_struct.pwmDutycycle.data());
         yarp_struct.current_isValid = ControlBoardWrapperCommon::getCurrents(yarp_struct.current.data());
         yarp_struct.controlMode_isValid = getControlModes(yarp_struct.controlMode.data());
         yarp_struct.interactionMode_isValid = getInteractionModes(reinterpret_cast<yarp::dev::InteractionModeEnum*>(yarp_struct.interactionMode.data()));
-=======
-        yarp_struct.jointAcceleration_isValid   = getEncoderAccelerations(yarp_struct.jointAcceleration.data());
-        yarp_struct.motorPosition_isValid       = getMotorEncoders(yarp_struct.motorPosition.data());
-        yarp_struct.motorVelocity_isValid       = getMotorEncoderSpeeds(yarp_struct.motorVelocity.data());
-        yarp_struct.motorAcceleration_isValid   = getMotorEncoderAccelerations(yarp_struct.motorAcceleration.data());
-        yarp_struct.pwmDutycycle_isValid        = getDutyCycles(yarp_struct.pwmDutycycle.data());
-        yarp_struct.current_isValid             = getCurrents(yarp_struct.current.data());
-        yarp_struct.controlMode_isValid         = getControlModes(yarp_struct.controlMode.data());
-        yarp_struct.interactionMode_isValid     = getInteractionModes((yarp::dev::InteractionModeEnum* ) yarp_struct.interactionMode.data());
->>>>>>> 6a995664
 
         extendedOutputStatePort.setEnvelope(averageTime);
         extendedOutputState_buffer.write();
