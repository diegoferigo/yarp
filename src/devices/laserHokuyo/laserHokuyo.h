/*
 * Copyright (C) 2010 Marco Randazzo
 * CopyPolicy: Released under the terms of the LGPLv2.1 or later, see LGPL.TXT
 *
 */

// ********************************************************
// *** THIS FILE IS CURRENTLY UNDER DEVELOPMENT / DEBUG ***
// ********************************************************

#ifndef LASERHOKUYO_THREAD_H
#define LASERHOKUYO_THREAD_H

//#include <cstdio>
#include <string>

#include <yarp/os/RateThread.h>
#include <yarp/os/Mutex.h>
#include <yarp/dev/ControlBoardInterfaces.h>
#include <yarp/dev/IRangefinder2D.h>
#include <yarp/dev/PolyDriver.h>
#include <yarp/dev/SerialInterfaces.h>
#include <yarp/sig/Vector.h>

using namespace yarp::os;
using namespace yarp::dev;

class laserHokuyo : public RateThread, public yarp::dev::IRangefinder2D, public DeviceDriver
{
protected:
    PolyDriver driver;
    ISerialDevice *pSerial;

    yarp::os::Mutex mutex;

    int cardId;
    int period;
    int sensorsNum;
    int start_position;
    int end_position;
    double min_angle;
    double max_angle;
    int error_codes;
    int internal_status;
    std::string info;
    Device_status device_status;
    
    enum Laser_mode_type {FAKE_MODE=2, GD_MODE=1, MD_MODE=0};
    enum Error_code
    {
        HOKUYO_STATUS_ACQUISITION_COMPLETE =1,
        HOKUYO_STATUS_OK = 0,
        HOKUYO_STATUS_ERROR_BUSY = -1,
        HOKUYO_STATUS_ERROR_INVALID_COMMAND = -2,
        HOKUYO_STATUS_ERROR_INVALID_CHECKSUM = -3,
        HOKUYO_STATUS_ERROR_NOTHING_RECEIVED = -4,
        HOKUYO_STATUS_NOT_READY = -5
    };

    Laser_mode_type laser_mode;

    struct sensor_property_struct
    {
        std::string MODL;
        int DMIN;
        int DMAX;
        int ARES;
        int AMIN;
        int AMAX;
        int AFRT;
        int SCAN;
    } sensor_properties;

    yarp::sig::Vector laser_data;

public:
<<<<<<< HEAD
    laserHokuyo(int period=20) : RateThread(period)
=======
    laserHokuyo(int period=20) : RateThread(period),
        pSerial(YARP_NULLPTR),
        mutex(1),
        cardId(0),
        period(period),
        sensorsNum(0),
        start_position(0),
        end_position(0),
        min_angle(0.0),
        max_angle(0.0),
        error_codes(0),
        internal_status(0),
        info(""),
        device_status(Device_status::DEVICE_OK_STANBY),
        laser_mode(Laser_mode_type::FAKE_MODE)
>>>>>>> 916c5d10
    {}


    ~laserHokuyo()
    {
    }

    virtual bool open(yarp::os::Searchable& config) override;
    virtual bool close() override;
    virtual bool threadInit() override;
    virtual void threadRelease() override;
    virtual void run() override;

public:
    //IRangefinder2D interface
    virtual bool getRawData(yarp::sig::Vector &data) override;
    virtual bool getLaserMeasurement(std::vector<LaserMeasurementData> &data) override;
    virtual bool getDeviceStatus     (Device_status &status) override;
    virtual bool getDeviceInfo       (yarp::os::ConstString &device_info) override;
    virtual bool getDistanceRange    (double& min, double& max) override;
    virtual bool setDistanceRange    (double min, double max) override;
    virtual bool getScanLimits        (double& min, double& max) override;
    virtual bool setScanLimits        (double min, double max) override;
    virtual bool getHorizontalResolution      (double& step) override;
    virtual bool setHorizontalResolution      (double step) override;
    virtual bool getScanRate         (double& rate) override;
    virtual bool setScanRate         (double rate) override;

private:
    //laser methods
    int  calculateCheckSum(const char* buffer, int size, char actual_sum);
    long decodeDataValue(const char* data, int data_byte);
    int  readData(const Laser_mode_type laser_mode, const char* text_data, const int lext_data_len, int current_line, yarp::sig::Vector& values);
};

#endif<|MERGE_RESOLUTION|>--- conflicted
+++ resolved
@@ -74,12 +74,9 @@
     yarp::sig::Vector laser_data;
 
 public:
-<<<<<<< HEAD
-    laserHokuyo(int period=20) : RateThread(period)
-=======
     laserHokuyo(int period=20) : RateThread(period),
-        pSerial(YARP_NULLPTR),
-        mutex(1),
+        pSerial(nullptr),
+        mutex(),
         cardId(0),
         period(period),
         sensorsNum(0),
@@ -92,7 +89,6 @@
         info(""),
         device_status(Device_status::DEVICE_OK_STANBY),
         laser_mode(Laser_mode_type::FAKE_MODE)
->>>>>>> 916c5d10
     {}
 
 
