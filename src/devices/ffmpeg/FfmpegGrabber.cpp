/*
 * Copyright (C) 2006 RobotCub Consortium, Jonas Ruesch, Arjan Gijsberts
 * Authors: Paul Fitzpatrick, Jonas Ruesch, Arjan Gijsberts
 * CopyPolicy: Released under the terms of the LGPLv2.1 or later, see LGPL.TXT
 *
 */

#include "FfmpegGrabber.h"
#include <yarp/os/all.h>
#include <yarp/sig/all.h>
#include <yarp/os/Log.h>

#include "ffmpeg_api.h"

#include <cstdio>

#define ERROR_PROBLEM

using namespace yarp::os;
using namespace yarp::dev;
using namespace yarp::sig;
using namespace yarp::sig::file;

#define DBG if (0)



static void print_error(const char *filename, int err) {
#ifdef ERROR_PROBLEM
    fprintf(stderr, "%s: ffmpeg error %d\n", filename,err);
#else
    switch(err) {
    case AVERROR_NUMEXPECTED:
        fprintf(stderr, "%s: Incorrect image filename syntax.\n"
                "Use '%%d' to specify the image number:\n"
                "  for img1.jpg, img2.jpg, ..., use 'img%%d.jpg';\n"
                "  for img001.jpg, img002.jpg, ..., use 'img%%03d.jpg'.\n",
                filename);
        break;
    case AVERROR_INVALIDDATA:
        fprintf(stderr, "%s: Error while parsing header\n", filename);
        break;
    case AVERROR_NOFMT:
        fprintf(stderr, "%s: Unknown format\n", filename);
        break;
    case AVERROR(EIO):
        fprintf(stderr, "%s: I/O error occurred\n",
                filename);
        break;
    case AVERROR(ENOMEM):
        fprintf(stderr, "%s: memory allocation error occurred\n", filename);
        break;
    case AVERROR(ENOENT):
        fprintf(stderr, "%s: no such file or directory\n", filename);
        break;
    default:
        fprintf(stderr, "%s: Error while opening file (%d)\n",
                filename, err);
        break;
    }
#endif
}

class DecoderState {
public:
    int      bytesRemaining;
    int      bytesDecoded;
    int      frameFinished;
    int      index;

    AVCodecContext  *pCodecCtx;
    AVCodec         *pCodec;

    // video buffers
    AVFrame         *pFrame;
    AVFrame         *pFrameRGB;
    AVFrame         *pAudio;
    uint8_t         *buffer;
    int16_t         *audioBuffer;
    int16_t         *audioBufferAt;
    int audioBufferLen;

<<<<<<< HEAD
    DecoderState() {
        index = -1;
        pCodec = nullptr;
        pCodecCtx = nullptr;
        pFrame = nullptr;
        pFrameRGB = nullptr;
        pAudio = nullptr;
        buffer = nullptr;
        audioBuffer = nullptr;
        audioBufferAt = nullptr;
        audioBufferLen = 0;
        frameFinished = 0;
    }
=======
    DecoderState() :
        bytesRemaining(0),
        bytesDecoded(0),
        frameFinished(0),
        index(-1),
        pCodecCtx(YARP_NULLPTR),
        pCodec(YARP_NULLPTR),
        pFrame(YARP_NULLPTR),
        pFrameRGB(YARP_NULLPTR),
        pAudio(YARP_NULLPTR),
        buffer(YARP_NULLPTR),
        audioBuffer(YARP_NULLPTR),
        audioBufferAt(YARP_NULLPTR),
        audioBufferLen(0)
{}
>>>>>>> 916c5d10

    bool isFinished() {
        return frameFinished!=0;
    }

    int getIndex() {
        return index;
    }

    virtual ~DecoderState() {
        if (pCodecCtx!=nullptr) {
            avcodec_close(pCodecCtx);
        }
        if (audioBuffer!=nullptr) {
            delete [] audioBuffer;
        }
        if (buffer!=nullptr) {
            delete [] buffer;
        }
        if (pFrameRGB!=nullptr) {
            av_free(pFrameRGB);
        }
        if (pFrame!=nullptr) {
            av_free(pFrame);
        }
        if (pAudio!=nullptr) {
            av_free(pAudio);
        }
    }

    int getStream(AVFormatContext *pFormatCtx, CodecType code,
                  const char *name) {
        // Find the first stream
        int videoStream=-1;
        for(int i=0; i<(int)(pFormatCtx->nb_streams); i++)
            if(pFormatCtx->streams[i]->codec->codec_type==code)
                {
                    videoStream=i;
                    printf("First %s stream is stream #%d\n", name, i);
                    break;
                }
        if(videoStream==-1) {
            printf("Could not find %s stream\n", name);
        }
        index = videoStream;

        return index;
    }

    bool getCodec(AVFormatContext *pFormatCtx) {
        // Get a pointer to the codec context for the video stream
        pCodecCtx=pFormatCtx->streams[index]->codec;

        // Find the decoder for the video stream
        pCodec=avcodec_find_decoder(pCodecCtx->codec_id);
        if(pCodec==nullptr) {
            printf("Codec not found\n");
            return false; // Codec not found
        }

        // Open codec
        if (avcodec_open2(pCodecCtx, pCodec, nullptr) < 0) {
            printf("Could not open codec\n");
            return false; // Could not open codec
        }

        return true;
    }


    bool allocateImage() {
        // Allocate video frame
        pFrame=YARP_avcodec_alloc_frame();

        // Allocate an AVFrame structure
        pFrameRGB=YARP_avcodec_alloc_frame();
        if(pFrameRGB==nullptr) {
            printf("Could not allocate a frame\n");
            return false;
        }

        // Determine required buffer size and allocate buffer
        int numBytes=avpicture_get_size(AV_PIX_FMT_RGB24, pCodecCtx->width,
                                        pCodecCtx->height);
        buffer=new uint8_t[numBytes];

        // Assign appropriate parts of buffer to image planes in pFrameRGB
        avpicture_fill((AVPicture *)pFrameRGB, buffer, AV_PIX_FMT_RGB24,
                       pCodecCtx->width, pCodecCtx->height);
        return true;
    }

    bool allocateSound() {
        audioBufferLen = AVCODEC_MAX_AUDIO_FRAME_SIZE*10;
        audioBuffer = new int16_t[audioBufferLen];
        audioBufferAt = audioBuffer;
        printf("channels %d, sample_rate %d, frame_size %d\n",
               pCodecCtx->channels,
               pCodecCtx->sample_rate,
               pCodecCtx->frame_size);
        return true;
    }

    int getWidth() {
        return pCodecCtx->width;
    }

    int getHeight() {
        return pCodecCtx->height;
    }


    int getRate() {
        return pCodecCtx->sample_rate;
    }

    int getChannels() {
        return pCodecCtx->channels;
    }

    bool getAudio(AVPacket& packet,Sound& sound) {
        int ct = 0;
        int bytesRead = 0;
        int bytesWritten = 0;
        int gotFrame = 0;
        while (bytesRead<packet.size) {
            ct = audioBufferLen;
#ifdef USE_AUDIO4
            AVPacket tmp = packet;
            tmp.data += bytesRead;
            tmp.size -= bytesRead;
            if (!pAudio) {
                if (!(pAudio = YARP_avcodec_alloc_frame())) {
                    fprintf(stderr, "out of memory\n");
                    ::exit(1);
                }
            } else {
                av_frame_unref(pAudio);
            }
            int r = avcodec_decode_audio4(pCodecCtx, pAudio, &gotFrame, &packet);
            ct = 0;
            if (gotFrame) {
                ct = av_samples_get_buffer_size(nullptr, pCodecCtx->channels,
                                                pFrame->nb_samples,
                                                pCodecCtx->sample_fmt,
                                                1);
            }
#else
#  ifdef FFEPOCH3
            AVPacket tmp = packet;
            tmp.data += bytesRead;
            tmp.size -= bytesRead;
            int r = avcodec_decode_audio3(pCodecCtx,
                                          audioBuffer+bytesWritten,
                                          &ct,
                                          &packet);
#  else
            int r = avcodec_decode_audio2(pCodecCtx,
                                          audioBuffer+bytesWritten,
                                          &ct,
                                          packet.data+bytesRead,
                                          packet.size-bytesRead);
#  endif
#endif
            if (r<0) {
                printf("error decoding audio\n");
                return false;
            }
            DBG printf("audio bytes %d return %d\n", ct, r);
            int num_channels = getChannels();
            int num_rate = getRate();
            //audioBufferAt += ct;
            //audioBufferLen += ct;
            bytesRead += r;
            bytesWritten += ct;
            if (bytesRead==packet.size) {
                int num_samples = bytesWritten/(sizeof(int16_t)*num_channels);
                sound.resize(num_samples,num_channels);
                sound.setFrequency(num_rate);

                int idx = 0;
                for (int i=0; i<num_samples; i++) {
                    for (int j=0; j<num_channels; j++) {
                        sound.set(audioBuffer[idx],i,j);
                        idx++;
                    }
                }
            }
        }
        return true;
    }

    bool getVideo(AVPacket& packet) {
        // Decode video frame
#ifdef FFEPOCH3
        avcodec_decode_video2(pCodecCtx, pFrame, &frameFinished,
                              &packet);
#else
        avcodec_decode_video(pCodecCtx, pFrame, &frameFinished,
                             packet.data, packet.size);
#endif

        // Did we get a video frame?
        if(frameFinished) {
            // Convert the image from its native format to RGB
            int w = pCodecCtx->width;
            int h = pCodecCtx->height;
            static struct SwsContext *img_convert_ctx = nullptr;
            if (img_convert_ctx==nullptr) {
                img_convert_ctx = sws_getContext(w,h,
                                                 pCodecCtx->pix_fmt,
                                                 w, h, AV_PIX_FMT_RGB24,
                                                 //0,
                                                 //SWS_BILINEAR,
                                                 SWS_BICUBIC,
                                                 nullptr, nullptr, nullptr);
            }
            if (img_convert_ctx!=nullptr) {
                sws_scale(img_convert_ctx, ((AVPicture*)pFrame)->data,
                          ((AVPicture*)pFrame)->linesize, 0,
                          pCodecCtx->height,
                          ((AVPicture*)pFrameRGB)->data,
                          ((AVPicture*)pFrameRGB)->linesize);
            } else {
                printf("Software scaling not working\n");
                ::exit(1);
            }
        }
        return frameFinished;
    }


    bool getVideo(ImageOf<PixelRgb>& image) {
        if (frameFinished) {
            FlexImage flex;
            flex.setPixelCode(VOCAB_PIXEL_RGB);
            flex.setQuantum((pFrameRGB->linesize[0]));
            flex.setExternal(pFrameRGB->data[0],
                             pCodecCtx->width,
                             pCodecCtx->height);
            image.copy(flex);
        }

        return frameFinished;
    }

    bool haveFrame() {
        return frameFinished;
    }
};

class FfmpegHelper {
public:
    DecoderState videoDecoder;
    DecoderState audioDecoder;
};


#define HELPER(x) (*((FfmpegHelper*)x))


const char *xstrdup(const char *str) {
    if (str[0]=='-') return nullptr;
    return strdup(str);
}

bool FfmpegGrabber::openV4L(yarp::os::Searchable & config,
                            AVFormatContext **ppFormatCtx,
                            AVFormatContext **ppFormatCtx2) {
    bool audio = (ppFormatCtx==nullptr);
    AVDictionary*& formatParams =
        *(audio?(&formatParamsAudio):(&formatParamsVideo));

    AVInputFormat *iformat;
    Value v;

    if (!audio) {
        //formatParams.prealloced_context = 1;
        v = config.check("v4ldevice",
                         Value("/dev/video0"),
                         "device name");
    } else {
        v = config.check("audio",
                         Value("/dev/dsp"),
                         "optional audio device name");
    }
    printf("Device %s\n",v.asString().c_str());

    m_uri = v.asString();

    if (audio) {
        av_dict_set_int(&formatParams,
                        "sample_rate",
                        config.check("audio_rate",
                                     Value(44100),
                                     "audio sample rate").asInt(),
                        0);
        av_dict_set_int(&formatParams,
                        "channels",
                        config.check("channels",
                                     Value(1),
                                     "number of channels").asInt(),
                        0);
    } else {
        if (config.check("time_base_num") && config.check("time_base_den")) {
            char buf[256];
            sprintf(buf, "%d/%d",
                    config.check("time_base_num",
                                 Value(1),
                                 "numerator of basic time unit").asInt(),
                    config.check("time_base_den",
                                 Value(29),
                                 "denominator of basic time unit").asInt());
            av_dict_set(&formatParams, "framerate", buf, 0);
        }

        if (config.check("channel")) {
            av_dict_set_int(&formatParams,
                            "channel",
                            config.check("channel",
                                         Value(0),
                                         "channel identifier").asInt(),
                            0);
        }
        if (config.check("standard")) {
            av_dict_set(&formatParams,
                        "standard",
                        config.check("standard",
                                     Value("-"),
                                     "pal versus ntsc").asString().c_str(),
                        0);
        }
        av_dict_set_int(&formatParams,
                        "width",
                        config.check("width",
                                     Value(640),
                                     "width of image").asInt(),
                        0);
        av_dict_set_int(&formatParams,
                        "height",
                        config.check("height",
                                     Value(480),
                                     "height of image").asInt(),
                        0);
    }

    ConstString videoDevice = (config.check("v4l1") ? "video4linux" : "video4linux2");
    iformat = av_find_input_format(audio ? "audio_device" : videoDevice.c_str());

    int result = avformat_open_input(audio ? ppFormatCtx2 : ppFormatCtx,
                                     v.asString().c_str(),
                                     iformat,
                                     &formatParams);

    bool ok = (result==0);
    if (!ok) {
        print_error(v.asString().c_str(),result);
    }

    if (ok) {
        if (ppFormatCtx!=nullptr) {
            if (config.check("audio",
                             "optional audio device")) {
                ok = openV4L(config,nullptr,ppFormatCtx2);
            }
        }
    }

    return ok;
}



bool FfmpegGrabber::openFirewire(yarp::os::Searchable & config,
                                 AVFormatContext **ppFormatCtx) {
    AVInputFormat *iformat;
    ConstString devname = config.check("devname",
                                       Value("/dev/dv1394"),
                                       "firewire device name").asString();
    iformat = av_find_input_format("dv1394");
    printf("Checking for digital video in %s\n", devname.c_str());

    m_uri = devname;

    return avformat_open_input(ppFormatCtx, strdup(devname.c_str()), iformat, nullptr) == 0;
}


bool FfmpegGrabber::openFile(AVFormatContext **ppFormatCtx,
                             const char *fname) {
    m_uri = fname;
    return avformat_open_input(ppFormatCtx, fname, nullptr, nullptr) == 0;
}


bool FfmpegGrabber::open(yarp::os::Searchable & config) {
    ConstString fname =
        config.check("source",
                     Value("default.avi"),
                     "media file to read from").asString();

    if (config.check("loop","media should loop (default)")) {
        shouldLoop = true;
    }

    if (config.check("noloop","media should not loop")) {
        shouldLoop = false;
    }

    imageSync = false;
    ConstString sync =
        config.check("sync",
                     Value("image"),
                     "sync on image or audio (if have to choose)?").asString();
    imageSync = (sync=="image");

    needRateControl = true; // default for recorded media

    if (config.check("nodelay","media will play in simulated realtime unless this is present")) {
        needRateControl = false;
    }

    pace = config.check("pace",Value(1.0),
                        "simulated realtime multiplier factor (must be <1 right now)").asDouble();

    // Register all formats and codecs
    av_register_all();
    avdevice_register_all();

    // Open video file
    if (config.check("v4l","if present, read from video4linux") || config.check("v4l1","if present, read from video4linux") || config.check("v4l2","if present, read from video4linux2")) {
        needRateControl = false; // reading from live media
        if (!openV4L(config,&pFormatCtx,&pFormatCtx2)) {
            printf("Could not open Video4Linux input\n");
            return false;
        }
    } else if (config.check("ieee1394","if present, read from firewire")) {
        needRateControl = false; // reading from live media
        if (!openFirewire(config,&pFormatCtx)) {
            printf("Could not open ieee1394 input\n");
            return false;
        }
    } else {
        if (!openFile(&pFormatCtx,fname.c_str())) {
            printf("Could not open media file %s\n", fname.c_str());
            return false; // Couldn't open file
        }
    }


    // Retrieve stream information
    if(YARP_av_find_stream_info(pFormatCtx)<0) {
        printf("Could not find stream information in %s\n", m_uri.c_str());
        return false; // Couldn't find stream information
    }

    // Dump information about file onto standard error
    YARP_dump_format(pFormatCtx, 0, m_uri.c_str(), false);

    if (pFormatCtx2!=nullptr) {

        if(YARP_av_find_stream_info(pFormatCtx2)<0) {
            printf("Could not find stream information in %s\n", m_uri.c_str());
            return false; // Couldn't find stream information
        }

        // Dump information about file onto standard error
        YARP_dump_format(pFormatCtx2, 0, m_uri.c_str(), false);
    }


    if (pFormatCtx2!=nullptr) {
        pAudioFormatCtx = pFormatCtx2;
    } else {
        pAudioFormatCtx = pFormatCtx;
    }

    yAssert(system_resource==nullptr);
    system_resource = new FfmpegHelper;
    yAssert(system_resource!=nullptr);
    FfmpegHelper& helper = HELPER(system_resource);
    DecoderState& videoDecoder = helper.videoDecoder;
    DecoderState& audioDecoder = helper.audioDecoder;


    // Find the first video stream
    int videoStream = videoDecoder.getStream(pFormatCtx,
                                             CODEC_TYPE_VIDEO,
                                             "video");
    // Find the first audio stream
    int audioStream = audioDecoder.getStream(pAudioFormatCtx,
                                             CODEC_TYPE_AUDIO,
                                             "audio");

    if (videoStream==-1&&audioStream==-1) {
        return false;
    }

    _hasVideo = (videoStream!=-1);
    _hasAudio = (audioStream!=-1);

    bool ok = true;
    if (_hasVideo) {
        ok = ok && videoDecoder.getCodec(pFormatCtx);
    }
    if (_hasAudio) {
        ok = ok && audioDecoder.getCodec(pAudioFormatCtx);
    }
    if (!ok) return false;

    if (_hasVideo) {
        ok = ok && videoDecoder.allocateImage();
    }
    if (_hasAudio) {
        ok = ok && audioDecoder.allocateSound();
    }
    if (!ok) return false;

    if (_hasVideo) {
        m_w = videoDecoder.getWidth();
        m_h = videoDecoder.getHeight();
    }
    if (_hasAudio) {
        m_channels = audioDecoder.getChannels();
        m_rate = audioDecoder.getRate();
    }
    printf("  video size %dx%d, audio %dHz with %d channels, %s sync\n",
           m_w, m_h,
           m_rate, m_channels,
           imageSync?"image":"audio");

    if (!(_hasVideo||_hasAudio)) {
        return false;
    }
    active = true;
    return true;
}

bool FfmpegGrabber::close() {
    if (formatParamsVideo) {
        av_dict_free(&formatParamsVideo);
        formatParamsVideo = nullptr;
    }
    if (formatParamsAudio) {
        av_dict_free(&formatParamsAudio);
        formatParamsAudio = nullptr;
    }

    if (!active) {
        return false;
    }

    // Close the video file
    if (pFormatCtx!=nullptr) {
        YARP_av_close_input_file(pFormatCtx);
    }
    if (pFormatCtx2!=nullptr) {
        YARP_av_close_input_file(pFormatCtx2);
    }
    if (system_resource!=nullptr) {
        delete &HELPER(system_resource);
        system_resource = nullptr;
    }

    active = false;
    return true;
}

bool FfmpegGrabber::getImage(yarp::sig::ImageOf<yarp::sig::PixelRgb> & image) {
    if (!_hasVideo) {
        return false;
    }
    Sound sound;
    return getAudioVisual(image,sound);
}


bool FfmpegGrabber::getSound(yarp::sig::Sound& sound) {
    if (!_hasAudio) {
        return false;
    }
    ImageOf<PixelRgb> image;
    return getAudioVisual(image,sound);
}


bool FfmpegGrabber::getAudioVisual(yarp::sig::ImageOf<yarp::sig::PixelRgb>& image,
                                   yarp::sig::Sound& sound) {

    FfmpegHelper& helper = HELPER(system_resource);
    DecoderState& videoDecoder = helper.videoDecoder;
    DecoderState& audioDecoder = helper.audioDecoder;

    bool tryAgain = false;
    bool triedAgain = false;

    do {

        bool gotAudio = false;
        bool gotVideo = false;
        if (startTime<0.5) {
            startTime = SystemClock::nowSystem();
        }
        double time_target = 0;
        while(av_read_frame(pFormatCtx, &packet)>=0) {
            // Is this a packet from the video stream?
            DBG printf("frame ");
            bool done = false;
            if (packet.stream_index==videoDecoder.getIndex()) {
                DBG printf("video ");
                done = videoDecoder.getVideo(packet);
                image.resize(1,1);
                if (done) {
                    //printf("got a video frame\n");
                    gotVideo = true;
                }
            } if (packet.stream_index==audioDecoder.getIndex()) {
                DBG printf("audio ");
                done = audioDecoder.getAudio(packet,sound);
                if (done) {
                    //printf("got an audio frame\n");
                    gotAudio = true;
                }
            } else {
                DBG printf("other ");
            }
            AVRational& time_base = pFormatCtx->streams[packet.stream_index]->time_base;
            double rbase = av_q2d(time_base);

            DBG printf(" time=%g ", packet.pts*rbase);
            time_target = packet.pts*rbase;

            av_free_packet(&packet);
            DBG printf(" %d\n", done);
            if (((imageSync?gotVideo:videoDecoder.haveFrame())||!_hasVideo)&&
                ((imageSync?1:gotAudio)||!_hasAudio)) {
                if (_hasVideo) {
                    videoDecoder.getVideo(image);
                } else {
                    image.resize(0,0);
                }
                if (needRateControl) {
                    double now = (SystemClock::nowSystem()-startTime)*pace;
                    double delay = time_target-now;
                    if (delay>0) {
                        DBG printf("DELAY %g ", delay);
                        SystemClock::delaySystem(delay);
                    } else {
                        DBG printf("NODELAY %g ", delay);
                    }
                }
                DBG printf("IMAGE size %dx%d  ", image.width(), image.height());
                DBG printf("SOUND size %d\n", sound.getSamples());
                if (!_hasAudio) {
                    sound.resize(0,0);
                }
                return true;
            }
        }

        tryAgain = !triedAgain;

        if (tryAgain) {
            if (!shouldLoop) {
                return false;
            }
            av_seek_frame(pFormatCtx,-1,0,AVSEEK_FLAG_BACKWARD);
            startTime = SystemClock::nowSystem();
        }
    } while (tryAgain);

    return false;
}<|MERGE_RESOLUTION|>--- conflicted
+++ resolved
@@ -80,37 +80,21 @@
     int16_t         *audioBufferAt;
     int audioBufferLen;
 
-<<<<<<< HEAD
-    DecoderState() {
-        index = -1;
-        pCodec = nullptr;
-        pCodecCtx = nullptr;
-        pFrame = nullptr;
-        pFrameRGB = nullptr;
-        pAudio = nullptr;
-        buffer = nullptr;
-        audioBuffer = nullptr;
-        audioBufferAt = nullptr;
-        audioBufferLen = 0;
-        frameFinished = 0;
-    }
-=======
     DecoderState() :
         bytesRemaining(0),
         bytesDecoded(0),
         frameFinished(0),
         index(-1),
-        pCodecCtx(YARP_NULLPTR),
-        pCodec(YARP_NULLPTR),
-        pFrame(YARP_NULLPTR),
-        pFrameRGB(YARP_NULLPTR),
-        pAudio(YARP_NULLPTR),
-        buffer(YARP_NULLPTR),
-        audioBuffer(YARP_NULLPTR),
-        audioBufferAt(YARP_NULLPTR),
+        pCodecCtx(nullptr),
+        pCodec(nullptr),
+        pFrame(nullptr),
+        pFrameRGB(nullptr),
+        pAudio(nullptr),
+        buffer(nullptr),
+        audioBuffer(nullptr),
+        audioBufferAt(nullptr),
         audioBufferLen(0)
 {}
->>>>>>> 916c5d10
 
     bool isFinished() {
         return frameFinished!=0;
