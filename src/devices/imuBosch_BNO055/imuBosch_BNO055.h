--- conflicted
+++ resolved
@@ -209,23 +209,18 @@
 
     ~BoschIMU();
 
-<<<<<<< HEAD
     /**
      * Open the device and set up parameters/communication
      * @param[in] config searchable object with desired configuration parameters
      * @return true/false success/failure
      */
-    virtual bool open(yarp::os::Searchable& config) override;
-    
+    bool open(yarp::os::Searchable& config) override;
+
     /**
      * Close the device
      * @return true/false success/failure
-     */ 
-    virtual bool close() override;
-=======
-    bool open(yarp::os::Searchable& config) override;
+     */
     bool close() override;
->>>>>>> ff713f36
 
     /**
      * Read a vector from the sensor.
@@ -247,22 +242,21 @@
      * @param[in] v reset value
      * @return true/false success/failure
      */
-<<<<<<< HEAD
-    virtual bool calibrate(int ch, double v) override;
-    
+    bool calibrate(int ch, double v) override;
+
     /* IThreeAxisGyroscopes methods */
     /**
      * Get the  number of three axis gyroscopes in the device
      * @return 1
      */
-    virtual size_t getNrOfThreeAxisGyroscopes() const override;
-    
+    size_t getNrOfThreeAxisGyroscopes() const override;
+
     /**
      * Get the status of three axis gyroscope 
      * @param[in] sens_index sensor index (must be 0 in the case BoschIMU)
      * @return MAS_OK/MAS_ERROR if status ok/failure
      */
-    virtual yarp::dev::MAS_status getThreeAxisGyroscopeStatus(size_t sens_index) const override;
+    yarp::dev::MAS_status getThreeAxisGyroscopeStatus(size_t sens_index) const override;
 
     /**
      * Get the name of three axis gyroscope
@@ -270,17 +264,16 @@
      * @param[out] name name of the sensor
      * @return true/false success/failure
      */
-    virtual bool getThreeAxisGyroscopeName(size_t sens_index, std::string &name) const override;
+    bool getThreeAxisGyroscopeName(size_t sens_index, std::string &name) const override;
 
     /**
      * Get the name of the frame in which three axis gyroscope measurements are expressed
      * @param[in] sens_index sensor index (must be 0 in the case BoschIMU)
      * @param[out] frameName name of the sensor frame
      * @return true/false success/failure
-     */  
-    virtual bool getThreeAxisGyroscopeFrameName(size_t sens_index, std::string &frameName) const override;
-    
-    
+     */
+    bool getThreeAxisGyroscopeFrameName(size_t sens_index, std::string &frameName) const override;
+
     /**
      * Get three axis gyroscope measurements 
      * @param[in] sens_index sensor index (must be 0 in the case BoschIMU)
@@ -288,38 +281,38 @@
      * @param[out] timestamp timestamp of measurement
      * @return true/false success/failure
      */
-    virtual bool getThreeAxisGyroscopeMeasure(size_t sens_index, yarp::sig::Vector& out, double& timestamp) const override;
+    bool getThreeAxisGyroscopeMeasure(size_t sens_index, yarp::sig::Vector& out, double& timestamp) const override;
 
     /* IThreeAxisLinearAccelerometers methods */
     /**
      * Get the  number of three axis linear accelerometers in the device
      * @return 1
      */
-    virtual size_t getNrOfThreeAxisLinearAccelerometers() const override;
-    
+    size_t getNrOfThreeAxisLinearAccelerometers() const override;
+
     /**
      * Get the status of three axis linear accelerometer
      * @param[in] sens_index sensor index (must be 0 in the case BoschIMU)
      * @return MAS_OK/MAS_ERROR if status ok/failure
      */
-    virtual yarp::dev::MAS_status getThreeAxisLinearAccelerometerStatus(size_t sens_index) const override;
-    
+    yarp::dev::MAS_status getThreeAxisLinearAccelerometerStatus(size_t sens_index) const override;
+
     /**
      * Get the name of three axis linear accelerometer
      * @param[in] sens_index sensor index (must be 0 in the case BoschIMU)
      * @param[out] name name of the sensor
      * @return true/false success/failure
      */
-    virtual bool getThreeAxisLinearAccelerometerName(size_t sens_index, std::string &name) const override;
-    
+    bool getThreeAxisLinearAccelerometerName(size_t sens_index, std::string &name) const override;
+
     /**
      * Get the name of the frame in which three axis linear accelerometer measurements are expressed
      * @param[in] sens_index sensor index (must be 0 in the case BoschIMU)
      * @param[out] frameName name of the sensor frame
      * @return true/false success/failure
-     */  
-    virtual bool getThreeAxisLinearAccelerometerFrameName(size_t sens_index, std::string &frameName) const override;
-    
+     */
+    bool getThreeAxisLinearAccelerometerFrameName(size_t sens_index, std::string &frameName) const override;
+
     /**
      * Get three axis linear accelerometer measurements 
      * @param[in] sens_index sensor index (must be 0 in the case BoschIMU)
@@ -327,38 +320,38 @@
      * @param[out] timestamp timestamp of measurement
      * @return true/false success/failure
      */
-    virtual bool getThreeAxisLinearAccelerometerMeasure(size_t sens_index, yarp::sig::Vector& out, double& timestamp) const override;
+    bool getThreeAxisLinearAccelerometerMeasure(size_t sens_index, yarp::sig::Vector& out, double& timestamp) const override;
 
     /* IThreeAxisMagnetometers methods */
     /**
      * Get the  number of three axis magnetometers in the device
      * @return 1
      */
-    virtual size_t getNrOfThreeAxisMagnetometers() const override;
-    
+    size_t getNrOfThreeAxisMagnetometers() const override;
+
     /**
      * Get the status of three axis magnetometer 
      * @param[in] sens_index sensor index (must be 0 in the case BoschIMU)
      * @return MAS_OK/MAS_ERROR if status ok/failure
      */
-    virtual yarp::dev::MAS_status getThreeAxisMagnetometerStatus(size_t sens_index) const override;
-    
+    yarp::dev::MAS_status getThreeAxisMagnetometerStatus(size_t sens_index) const override;
+
     /**
      * Get the name of three axis magnetometer
      * @param[in] sens_index sensor index (must be 0 in the case BoschIMU)
      * @param[out] name name of the sensor
      * @return true/false success/failure
      */
-    virtual bool getThreeAxisMagnetometerName(size_t sens_index, std::string &name) const override;
-    
+    bool getThreeAxisMagnetometerName(size_t sens_index, std::string &name) const override;
+
     /**
      * Get the name of the frame in which three axis magnetometer measurements are expressed
      * @param[in] sens_index sensor index (must be 0 in the case BoschIMU)
      * @param[out] frameName name of the sensor frame
      * @return true/false success/failure
-     */  
-    virtual bool getThreeAxisMagnetometerFrameName(size_t sens_index, std::string &frameName) const override;
-    
+     */
+    bool getThreeAxisMagnetometerFrameName(size_t sens_index, std::string &frameName) const override;
+
     /**
      * Get three axis magnetometer measurements 
      * @param[in] sens_index sensor index (must be 0 in the case BoschIMU)
@@ -366,38 +359,38 @@
      * @param[out] timestamp timestamp of measurement
      * @return true/false success/failure
      */
-    virtual bool getThreeAxisMagnetometerMeasure(size_t sens_index, yarp::sig::Vector& out, double& timestamp) const override;
+    bool getThreeAxisMagnetometerMeasure(size_t sens_index, yarp::sig::Vector& out, double& timestamp) const override;
 
     /* IOrientationSensors methods */
     /**
      * Get the  number of orientation sensors in the device
      * @return 1
      */
-    virtual size_t getNrOfOrientationSensors() const override;
-    
+    size_t getNrOfOrientationSensors() const override;
+
     /**
      * Get the status of orientation sensor
      * @param[in] sens_index sensor index (must be 0 in the case BoschIMU)
      * @return MAS_OK/MAS_ERROR if status ok/failure
      */
-    virtual yarp::dev::MAS_status getOrientationSensorStatus(size_t sens_index) const override;
-    
+    yarp::dev::MAS_status getOrientationSensorStatus(size_t sens_index) const override;
+
     /**
      * Get the name of orientation sensor
      * @param[in] sens_index sensor index (must be 0 in the case BoschIMU)
      * @param[out] name name of the sensor
      * @return true/false success/failure
      */
-    virtual bool getOrientationSensorName(size_t sens_index, std::string &name) const override;
-    
+    bool getOrientationSensorName(size_t sens_index, std::string &name) const override;
+
     /**
      * Get the name of the frame in which orientation sensor measurements are expressed
      * @param[in] sens_index sensor index (must be 0 in the case BoschIMU)
      * @param[out] frameName name of the sensor frame
      * @return true/false success/failure
-     */  
-    virtual bool getOrientationSensorFrameName(size_t sens_index, std::string &frameName) const override;
-    
+     */
+    bool getOrientationSensorFrameName(size_t sens_index, std::string &frameName) const override;
+
     /**
      * Get orientation sensor measurements 
      * @param[in] sens_index sensor index (must be 0 in the case BoschIMU)
@@ -405,39 +398,32 @@
      * @param[out] timestamp timestamp of measurement
      * @return true/false success/failure
      */
-    virtual bool getOrientationSensorMeasureAsRollPitchYaw(size_t sens_index, yarp::sig::Vector& rpy, double& timestamp) const override;
+    bool getOrientationSensorMeasureAsRollPitchYaw(size_t sens_index, yarp::sig::Vector& rpy, double& timestamp) const override;
 
     /**
      * Initialize process with desired device configurations
      * @return true/false success/failure
-     */  
-    virtual bool threadInit() override;
-    
-    
+     */
+    bool threadInit() override;
+
+
     /**
      * Terminate communication with the device and release the thread.
      */
-    virtual void threadRelease() override;
-    
+    void threadRelease() override;
+
     /**
      * Update loop where measurements are read from the device.
-     */  
-    virtual void run() override;
-    
+     */
+    void run() override;
+
 private:
     yarp::dev::MAS_status genericGetStatus(size_t sens_index) const;
     bool genericGetSensorName(size_t sens_index, std::string &name) const;
     bool genericGetFrameName(size_t sens_index, std::string &frameName) const;
-    
+
     std::string m_sensorName;     ///< name of the device
     std::string m_frameName;      ///< name of the frame in which the measurements will be expressed
-=======
-    bool calibrate(int ch, double v) override;
-
-    bool threadInit() override;
-    void threadRelease() override;
-    void run() override;
->>>>>>> ff713f36
 };
 
 
