--- conflicted
+++ resolved
@@ -13,22 +13,6 @@
 
 if(ENABLE_imuBosch_BNO055)
   set(CMAKE_INCLUDE_CURRENT_DIR ON)
-<<<<<<< HEAD
-  yarp_add_plugin(imuBosch_BNO055 imuBosch_BNO055.cpp
-                                  imuBosch_BNO055.h)
-  target_link_libraries(imuBosch_BNO055 YARP::YARP_OS
-                                        YARP::YARP_sig
-                                        YARP::YARP_dev
-                                        YARP::YARP_math)
-
-  target_compile_definitions(imuBosch_BNO055 PRIVATE ${I2C_DEFINITIONS})
-  target_include_directories(imuBosch_BNO055 SYSTEM PRIVATE ${I2C_INCLUDE_DIRS})
-  target_link_libraries(imuBosch_BNO055 ${I2C_LIBRARIES})
-
-  yarp_install(TARGETS imuBosch_BNO055
-               EXPORT YARP
-               COMPONENT Runtime
-=======
   yarp_add_plugin(yarp_imuBosch_BNO055 imuBosch_BNO055.cpp
                                        imuBosch_BNO055.h)
   target_link_libraries(yarp_imuBosch_BNO055 PRIVATE YARP::YARP_OS
@@ -40,10 +24,13 @@
                                                       YARP_dev
                                                       YARP_math)
 
+  target_compile_definitions(yarp_imuBosch_BNO055 PRIVATE ${I2C_DEFINITIONS})
+  target_include_directories(yarp_imuBosch_BNO055 SYSTEM PRIVATE ${I2C_INCLUDE_DIRS})
+  target_link_libraries(yarp_imuBosch_BNO055 PRIVATE ${I2C_LIBRARIES})
+
   yarp_install(TARGETS yarp_imuBosch_BNO055
                EXPORT YARP_${YARP_PLUGIN_MASTER}
                COMPONENT ${YARP_PLUGIN_MASTER}
->>>>>>> 5e871860
                LIBRARY DESTINATION ${YARP_DYNAMIC_PLUGINS_INSTALL_DIR}
                ARCHIVE DESTINATION ${YARP_STATIC_PLUGINS_INSTALL_DIR})
   yarp_install(FILES imuBosch_BNO055.ini
