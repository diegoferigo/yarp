--- conflicted
+++ resolved
@@ -49,15 +49,10 @@
 
     install(TARGETS yarpview COMPONENT utilities DESTINATION bin)
 
-<<<<<<< HEAD
     configure_file(yarpview.xml ${CMAKE_BINARY_DIR}/modules/yarpview.xml COPYONLY)
     if(YARP_TREE_INCLUDE_DIRS)
         install(FILES ${CMAKE_BINARY_DIR}/modules/yarpview.xml
                 DESTINATION share/yarp/modules)
     endif(YARP_TREE_INCLUDE_DIRS)
 
-
-endif(CREATE_GUIS)
-=======
-endif(CREATE_YARPVIEW)
->>>>>>> 57da9576
+endif(CREATE_YARPVIEW)