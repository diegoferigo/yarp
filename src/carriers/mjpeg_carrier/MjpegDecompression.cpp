/*
 * Copyright (C) 2011 Istituto Italiano di Tecnologia (IIT)
 * Authors: Paul Fitzpatrick
 * CopyPolicy: Released under the terms of the LGPLv2.1 or later, see LGPL.TXT
 *
 */

#include "MjpegDecompression.h"

#include <yarp/os/Log.h>
#include <yarp/sig/Image.h>

#include <csetjmp>
#include <cstdio>
#include <cstring>

#if defined(_WIN32)
#define INT32 long  // jpeg's definition
#define QGLOBAL_H 1
#endif

#ifdef _MSC_VER
#pragma warning (push)
#pragma warning (disable : 4091)
#endif

extern "C" {
#include <jpeglib.h>
}

#ifdef _MSC_VER
#pragma warning (pop)
#endif

#if defined(_WIN32)
#undef INT32
#undef QGLOBAL_H
#endif


using namespace yarp::os;
using namespace yarp::sig;
using namespace yarp::mjpeg;

struct net_error_mgr {
    struct jpeg_error_mgr pub;
    jmp_buf setjmp_buffer;
};
typedef struct net_error_mgr *net_error_ptr;

typedef jpeg_source_mgr *net_src_ptr;

void init_net_source (j_decompress_ptr cinfo) {
    //net_src_ptr src = (net_src_ptr) cinfo->src;
}


boolean fill_net_input_buffer (j_decompress_ptr cinfo)
{
    // The whole JPEG data is expected to reside in the supplied memory
    // buffer, so any request for more data beyond the given buffer size
    // is treated as an error.
    JOCTET *mybuffer = (JOCTET *) cinfo->client_data;
    fprintf(stderr, "JPEG data unusually large\n");
    // Insert a fake EOI marker
    mybuffer[0] = (JOCTET) 0xFF;
    mybuffer[1] = (JOCTET) JPEG_EOI;
    cinfo->src->next_input_byte = mybuffer;
    cinfo->src->bytes_in_buffer = 2;
    return TRUE;
}

void net_error_exit (j_common_ptr cinfo) {
    net_error_ptr myerr = (net_error_ptr) cinfo->err;
    (*cinfo->err->output_message) (cinfo);
    longjmp(myerr->setjmp_buffer, 1);
}

void skip_net_input_data (j_decompress_ptr cinfo, long num_bytes)
{
    net_src_ptr src = (net_src_ptr) cinfo->src;

    if (num_bytes > 0) {
        while (num_bytes > (long) src->bytes_in_buffer) {
            num_bytes -= (long) src->bytes_in_buffer;
            (void) (*src->fill_input_buffer) (cinfo);
        }
        src->next_input_byte += (size_t) num_bytes;
        src->bytes_in_buffer -= (size_t) num_bytes;
    }
}

void term_net_source (j_decompress_ptr cinfo) {
}

void jpeg_net_src (j_decompress_ptr cinfo, char *buf, int buflen) {
    net_src_ptr src;
    if (cinfo->src == nullptr) {	/* first time for this JPEG object? */
        cinfo->src = (struct jpeg_source_mgr *)
            (*cinfo->mem->alloc_small) ((j_common_ptr) cinfo, JPOOL_PERMANENT,
                                        sizeof(jpeg_source_mgr));
    }

    src = (net_src_ptr) cinfo->src;
    src->init_source = init_net_source;
    src->fill_input_buffer = fill_net_input_buffer;
    src->skip_input_data = skip_net_input_data;
    src->resync_to_restart = jpeg_resync_to_restart; /* use default method */
    src->term_source = term_net_source;
    src->bytes_in_buffer = buflen;
    src->next_input_byte = (JOCTET *)buf;
}


class MjpegDecompressionHelper {
public:
    bool active;
    struct jpeg_decompress_struct cinfo;
    struct net_error_mgr jerr;
    JOCTET error_buffer[4];
    yarp::os::InputStream::readEnvelopeCallbackType readEnvelopeCallback;
    void* readEnvelopeCallbackData;

    MjpegDecompressionHelper() :
            active(false),
<<<<<<< HEAD
            readEnvelopeCallback(nullptr),
            readEnvelopeCallbackData(nullptr) {
=======
            readEnvelopeCallback(NULL),
            readEnvelopeCallbackData(NULL)
    {
        memset(&cinfo, 0, sizeof(jpeg_decompress_struct));
        memset(&jerr, 0, sizeof(net_error_mgr));
>>>>>>> 44223230
    }

    bool setReadEnvelopeCallback(yarp::os::InputStream::readEnvelopeCallbackType callback,
                                 void* data)
    {
        readEnvelopeCallback = callback;
        readEnvelopeCallbackData = data;
        return true;
    }

    void init() {
        jpeg_create_decompress(&cinfo);
    }

    bool decompress(const Bytes& cimg, ImageOf<PixelRgb>& img) {
        bool debug = false;

        if (!active) {
            init();
            active = true;
        }
        cinfo.client_data = &error_buffer;
        cinfo.err = jpeg_std_error(&jerr.pub);
        jerr.pub.error_exit = net_error_exit;

        if (setjmp(jerr.setjmp_buffer)) {
            jpeg_finish_decompress(&cinfo);
            return false;
        }

        jpeg_net_src(&cinfo,cimg.get(),cimg.length());
        jpeg_save_markers(&cinfo, JPEG_COM, 0xFFFF);
        jpeg_read_header(&cinfo, TRUE);
        jpeg_calc_output_dimensions(&cinfo);
        if (debug) printf("Got image %dx%d\n", cinfo.output_width, cinfo.output_height);
        img.resize(cinfo.output_width,cinfo.output_height);
        jpeg_start_decompress(&cinfo);
        //int row_stride = cinfo.output_width * cinfo.output_components;

        int at = 0;
        while (cinfo.output_scanline < cinfo.output_height) {
            JSAMPLE *lines[1];
            lines[0] = (JSAMPLE*)(&img.pixel(0,at));
            jpeg_read_scanlines(&cinfo, lines, 1);
            at++;
        }
        if(readEnvelopeCallback && cinfo.marker_list && cinfo.marker_list->data_length > 0) {
            Bytes envelope(reinterpret_cast<char*>(cinfo.marker_list->data), cinfo.marker_list->data_length);
            readEnvelopeCallback(readEnvelopeCallbackData, envelope);
        }
        if (debug) printf("Read image!\n");
        jpeg_finish_decompress(&cinfo);
        return true;
    }

    void fini() {
        jpeg_destroy_decompress(&cinfo);
    }

    ~MjpegDecompressionHelper() {
        if (active) {
            fini();
            active = false;
        }
    }
};

#define HELPER(x) (*((MjpegDecompressionHelper*)(x)))

MjpegDecompression::MjpegDecompression() {
    system_resource = new MjpegDecompressionHelper;
    yAssert(system_resource!=nullptr);
}

MjpegDecompression::~MjpegDecompression() {
    if (system_resource!=nullptr) {
        delete &HELPER(system_resource);
        system_resource = nullptr;
    }
}


bool MjpegDecompression::decompress(const yarp::os::Bytes& data,
                                    yarp::sig::ImageOf<yarp::sig::PixelRgb>& image) {
    MjpegDecompressionHelper& helper = HELPER(system_resource);
    return helper.decompress(data, image);
}

bool MjpegDecompression::setReadEnvelopeCallback(InputStream::readEnvelopeCallbackType callback,
                                                 void* data)
{
    MjpegDecompressionHelper& helper = HELPER(system_resource);
    return helper.setReadEnvelopeCallback(callback, data);
}


bool MjpegDecompression::isAutomatic() const {
#ifdef MJPEG_AUTOCOMPRESS
    return true;
#else
    return false;
#endif
}
<|MERGE_RESOLUTION|>--- conflicted
+++ resolved
@@ -123,16 +123,11 @@
 
     MjpegDecompressionHelper() :
             active(false),
-<<<<<<< HEAD
             readEnvelopeCallback(nullptr),
-            readEnvelopeCallbackData(nullptr) {
-=======
-            readEnvelopeCallback(NULL),
-            readEnvelopeCallbackData(NULL)
+            readEnvelopeCallbackData(nullptr)
     {
         memset(&cinfo, 0, sizeof(jpeg_decompress_struct));
         memset(&jerr, 0, sizeof(net_error_mgr));
->>>>>>> 44223230
     }
 
     bool setReadEnvelopeCallback(yarp::os::InputStream::readEnvelopeCallbackType callback,
