/*
 * Copyright (C) 2014 Istituto Italiano di Tecnologia (IIT)
 * Author: Marco Randazzo
 * email:  marco.randazzo@iit.it
 * website: www.robotcub.org
 * Permission is granted to copy, distribute, and/or modify this program
 * under the terms of the GNU General Public License, version 2 or any
 * later version published by the Free Software Foundation.
 *
 * A copy of the license can be found at
 * http://www.robotcub.org/icub/license/gpl.txt
 *
 * This program is distributed in the hope that it will be useful, but
 * WITHOUT ANY WARRANTY; without even the implied warranty of
 * MERCHANTABILITY or FITNESS FOR A PARTICULAR PURPOSE. See the GNU General
 * Public License for more details
*/

#include <iostream>
#include <cstring>
#include <string>
#include <sstream>
#include <cstdio>
#include <fstream>
#include <iterator>
#include <yarp/os/RpcClient.h>
#include <yarp/os/SystemClock.h>
#include <yarp/logger/YarpLogger.h>

using namespace yarp::os;
using namespace yarp::yarpLogger;
using namespace std;
/*
const std::string RED    ="\033[01;31m";
const std::string GREEN  ="\033[01;32m";
const std::string YELLOW ="\033[01;33m";
const std::string BLUE   ="\033[01;34m";
const std::string CLEAR  ="\033[00m";

const std::string RED_ERROR      = RED+"ERROR"+CLEAR;
const std::string YELLOW_WARNING = YELLOW+"WARNING"+CLEAR;
*/
void LogEntry::clear_logEntries()
{
    entry_list.clear();
    logInfo.clear();
    last_read_message=-1;
}

void LogEntry::setLogEntryMaxSize(int size)
{
    entry_list_max_size = size;
    entry_list.reserve(entry_list_max_size);
    clear_logEntries();
}

void LogEntry::setLogEntryMaxSizeEnabled (bool enable)
{
    entry_list_max_size_enabled=enable;
}

bool LogEntry::append_logEntry(MessageEntry entry)
{
    if (logInfo.logsize >= entry_list_max_size && entry_list_max_size_enabled)
    {
        //printf("WARNING: exceeded entry_list_max_size=%d\n",entry_list_max_size);
        return false;
    }
    entry_list.push_back(entry);
    logInfo.logsize++;
    return true;
}

void LogEntryInfo::clear()
{
    logsize=0;
    number_of_traces=0;
    number_of_debugs=0;
    number_of_infos=0;
    number_of_warnings=0;
    number_of_errors=0;
    number_of_fatals=0;
    highest_error=LOGLEVEL_UNDEFINED;
    last_update=-1;
}

LogLevel LogEntryInfo::getLastError()
{
    return highest_error;
}

void LogEntryInfo::clearLastError()
{
    highest_error=LOGLEVEL_UNDEFINED;
}

void LogEntryInfo::setNewError(LogLevel level)
{
    if      (level==LOGLEVEL_TRACE)   number_of_traces++;
    else if (level==LOGLEVEL_DEBUG)   number_of_debugs++;
    else if (level==LOGLEVEL_INFO)    number_of_infos++;
    else if (level==LOGLEVEL_WARNING) number_of_warnings++;
    else if (level==LOGLEVEL_ERROR)   number_of_errors++;
    else if (level==LOGLEVEL_FATAL)   number_of_fatals++;
    if (level>highest_error) highest_error=level;
}

void LoggerEngine::discover  (std::list<std::string>& ports)
{
    RpcClient p;
    string logger_portname = log_updater->getPortName();
    p.open(logger_portname+"/discover");
    std::string yarpservername = yarp::os::Network::getNameServerName();
    yarp::os::Network::connect(logger_portname+"/discover",yarpservername.c_str());
    Bottle cmd,response;
    cmd.addString("bot");
    cmd.addString("list");
    p.write(cmd,response);
    printf ("%s\n\n", response.toString().c_str());
    int size = response.size();
    for (int i=1; i<size; i++) //beware: skip i=0 is intentional!
    {
        Bottle* n1 = response.get(i).asList();
        if (n1 && n1->get(0).toString()=="port")
        {
            Bottle* n2 = n1->get(1).asList();
            if (n2 && n2->get(0).toString()=="name")
            {
                char* log_off = nullptr;
                char* yarprun_log_off = nullptr;
                log_off = std::strstr((char*)(n2->get(1).toString().c_str()), "/log/");
                if (log_off)
                {
                    std::string logport = n2->get(1).toString();
                    printf ("%s\n", logport.c_str());
                    ports.push_back(logport);
                }
                yarprun_log_off = std::strstr((char*)(n2->get(1).toString().c_str()), "/yarprunlog/");
                if (yarprun_log_off)
                {
                    std::string logport = n2->get(1).toString();
                    printf ("%s\n", logport.c_str());
                    ports.push_back(logport);
                }
            }
        }
    }

    std::list<std::string>::iterator ports_it;
    for (ports_it=ports.begin(); ports_it!=ports.end(); ports_it++)
    {
        LogEntry entry;
        entry.logInfo.port_complete = (*ports_it);
        yarp::os::Contact contact = yarp::os::Network::queryName(entry.logInfo.port_complete);
        if (contact.isValid())
        {
            entry.logInfo.ip_address = contact.getHost();
        }
        else
        {
            printf("ERROR: invalid contact: %s\n", entry.logInfo.port_complete.c_str());
        }
        std::istringstream iss(*ports_it);
        std::string token;
        getline(iss, token, '/');
        getline(iss, token, '/');
        getline(iss, token, '/'); entry.logInfo.port_prefix  = "/"+ token;
        getline(iss, token, '/'); entry.logInfo.process_name = token;
        getline(iss, token, '/'); entry.logInfo.process_pid  = token;

        std::list<LogEntry>::iterator it;
        this->log_updater->mutex.wait();
        bool found = false;
        for (it = this->log_updater->log_list.begin(); it != log_updater->log_list.end(); it++)
        {
            if (it->logInfo.port_complete==entry.logInfo.port_complete)
            {
                found=true; break;
            }
        }
        if (found==false)
        {
            log_updater->log_list.push_back(entry);
        }
        this->log_updater->mutex.post();
    }
}

void LoggerEngine::connect (const std::list<std::string>& ports)
{
    yarp::os::ContactStyle style;
    style.timeout=1.0;
    style.quiet=true;

    std::list<std::string>::const_iterator it;
    for (it = ports.begin(); it != ports.end(); it++)
    {
        if (yarp::os::Network::exists(it->c_str(),style) == true)
        {
            yarp::os::Network::connect(it->c_str(),this->log_updater->getPortName().c_str());
        }
        else
        {
            //fprintf(stderr,"unable to connect to port %s\n",it->c_str());
        }
    }
}

std::string LoggerEngine::logger_thread::getPortName()
{
    return logger_portName;
}

LoggerEngine::logger_thread::logger_thread (std::string _portname, int _rate,  int _log_list_max_size) : SystemRateThread(_rate)
{
        logger_portName              = _portname;
        log_list_max_size            = _log_list_max_size;
        log_list_max_size_enabled    = true;
        listen_to_LOGLEVEL_UNDEFINED = true;
        listen_to_LOGLEVEL_TRACE     = true;
        listen_to_LOGLEVEL_DEBUG     = true;
        listen_to_LOGLEVEL_INFO      = true;
        listen_to_LOGLEVEL_WARNING   = true;
        listen_to_LOGLEVEL_ERROR     = true;
        listen_to_LOGLEVEL_FATAL     = true;
        listen_to_YARP_MESSAGES      = true;
        listen_to_YARPRUN_MESSAGES   = true;
        unknown_format_received      = 0;
}

void LoggerEngine::logger_thread::run()
{
    //if (is_discovering()==true)
    {
        //yarp::os::Network::
    }

    //yarp::os::SystemClock::delaySystem(0.001);
    //if (logger_port.getInputCount()>0)
    {
        int bufferport_size = logger_port.getPendingReads();

        while (bufferport_size>0)
        {
            std::time_t machine_current_time = std::time(nullptr);
            char machine_current_time_c [50];
            //strftime(machine_current_time_s, 20, "%Y-%m-%d %H:%M:%S", localtime(&machine_current_time));
            static double d_time_i = yarp::os::SystemClock::nowSystem();
            double d_time = yarp::os::SystemClock::nowSystem() - d_time_i;
            sprintf(machine_current_time_c,"%f",d_time);
            string machine_current_time_s = string(machine_current_time_c);

            Bottle *b = logger_port.read(); //this is blocking
            bufferport_size = logger_port.getPendingReads();

            if (b==nullptr)
            {
                fprintf (stderr, "ERROR: something strange happened here, bufferport_size = %d!\n",bufferport_size);
                return;
            }

            if (b->size()!=2)
            {
                fprintf (stderr, "ERROR: unknown log format!\n");
                unknown_format_received++;
                continue;
            }

            std::string bottlestring = b->toString();
            std::string header;

            if (b->get(0).isString())
            {
                header = b->get(0).asString();
            }
            else
            {
                fprintf(stderr, "ERROR: unknown log format!\n");
                unknown_format_received++;
                continue;
            }

            MessageEntry body;
            std::string s;

            if (b->get(1).isString())
            {
                s = b->get(1).asString();
            }
            else
            {
                fprintf(stderr, "ERROR: unknown log format!\n");
                unknown_format_received++;
                continue;
            }

            body.text = s;
            char ttstr [20];
            static int count=0;
            sprintf(ttstr,"%d",count++);
            body.yarprun_timestamp = string(ttstr);
            body.local_timestamp   = machine_current_time_s;
            body.level = LOGLEVEL_UNDEFINED;

            size_t str = s.find('[',0);
            size_t end = s.find(']',0);
            if (str==std::string::npos || end==std::string::npos )
            {
                body.level = LOGLEVEL_UNDEFINED;
            }
            else if (str==0)
            {
                std::string level = s.substr(str,end+1);
                body.level = LOGLEVEL_UNDEFINED;
                if      (level.find("TRACE")!=std::string::npos)   body.level = LOGLEVEL_TRACE;
                else if (level.find("DEBUG")!=std::string::npos)   body.level = LOGLEVEL_DEBUG;
                else if (level.find("INFO")!=std::string::npos)    body.level = LOGLEVEL_INFO;
                else if (level.find("WARNING")!=std::string::npos) body.level = LOGLEVEL_WARNING;
                else if (level.find("ERROR")!=std::string::npos)   body.level = LOGLEVEL_ERROR;
                else if (level.find("FATAL")!=std::string::npos)   body.level = LOGLEVEL_FATAL;
                body.text = s.substr(end+1);
            }
            else
            {
                body.level = LOGLEVEL_UNDEFINED;
            }

            if (body.level == LOGLEVEL_UNDEFINED && listen_to_LOGLEVEL_UNDEFINED == false) {continue;}
            if (body.level == LOGLEVEL_TRACE     && listen_to_LOGLEVEL_TRACE     == false) {continue;}
            if (body.level == LOGLEVEL_DEBUG     && listen_to_LOGLEVEL_DEBUG     == false) {continue;}
            if (body.level == LOGLEVEL_INFO      && listen_to_LOGLEVEL_INFO      == false) {continue;}
            if (body.level == LOGLEVEL_WARNING   && listen_to_LOGLEVEL_WARNING   == false) {continue;}
            if (body.level == LOGLEVEL_ERROR     && listen_to_LOGLEVEL_ERROR     == false) {continue;}
            if (body.level == LOGLEVEL_FATAL     && listen_to_LOGLEVEL_FATAL     == false) {continue;}

            this->mutex.wait();
            LogEntry entry;
            entry.logInfo.port_complete = header;
            entry.logInfo.port_complete.erase(0,1);
            entry.logInfo.port_complete.erase(entry.logInfo.port_complete.size()-1);
            std::istringstream iss(header);
            std::string token;
            getline(iss, token, '/');
            getline(iss, token, '/'); entry.logInfo.port_system  = token;
            getline(iss, token, '/'); entry.logInfo.port_prefix  = "/"+ token;
            getline(iss, token, '/'); entry.logInfo.process_name = token;
            getline(iss, token, '/'); entry.logInfo.process_pid  = token.erase(token.size()-1);
            if (entry.logInfo.port_system == "log" && listen_to_YARP_MESSAGES==false)    continue;
            if (entry.logInfo.port_system == "yarprunlog" && listen_to_YARPRUN_MESSAGES==false) continue;

            std::list<LogEntry>::iterator it;
            for (it = log_list.begin(); it != log_list.end(); it++)
            {
                if (it->logInfo.port_complete==entry.logInfo.port_complete)
                {
                    if (it->logging_enabled)
                    {
                        it->logInfo.setNewError(body.level);
                        it->logInfo.last_update=machine_current_time;
                        it->append_logEntry(body);
                    }
                    else
                    {
                        //just skipping this message
                    }
                    break;
                }
            }
            if (it == log_list.end())
            {
                if (log_list.size() < log_list_max_size || log_list_max_size_enabled==false )
                {
                    yarp::os::Contact contact = yarp::os::Network::queryName(entry.logInfo.port_complete);
                    if (contact.isValid())
                    {
                        entry.logInfo.setNewError(body.level);
                        entry.logInfo.ip_address = contact.getHost();
                    }
                    else
                    {
                        printf("ERROR: invalid contact: %s\n", entry.logInfo.port_complete.c_str());
                    };
                    entry.append_logEntry(body);
                    entry.logInfo.last_update=machine_current_time;
                    log_list.push_back(entry);
                }
                //else
                //{
                //    printf("WARNING: exceeded log_list_max_size=%d\n",log_list_max_size);
                //}
            }

            this->mutex.post();
        }
    }

}

//public methods
bool LoggerEngine::start_logging()
{
    if (logging == true)
    {
        fprintf(stderr,"logger is already running, listening on port %s\n", log_updater->getPortName().c_str());
        return true;
    }

    if (log_updater->logger_port.open(log_updater->getPortName().c_str()))
    {
        fprintf(stdout,"Logger successfully started, listening on port %s\n", log_updater->getPortName().c_str());
    }
    else
    {
        fprintf(stderr,"Unable to start logger: port %s is unavailable\n", log_updater->getPortName().c_str());
        return false;
    }
    log_updater->logger_port.resume();
    log_updater->logger_port.setStrict();
    logging=true;
    log_updater->start();
    return true;
}

void LoggerEngine::logger_thread::threadRelease()
{
    logger_port.interrupt();
    logger_port.close();
}

bool LoggerEngine::stop_logging()
{
    if (log_updater == nullptr) return false;

    logging=false;
    if (log_updater->isRunning()==true) log_updater->stop();
    return true;
}

void LoggerEngine::start_discover()
{
    if (log_updater == nullptr) return;

    log_updater->start();
    discovering=true;
}

void LoggerEngine::stop_discover()
{
    discovering=false;
}

LoggerEngine::LoggerEngine(std::string portName)
{
    int thread_rate = 10;
    log_updater=new logger_thread (portName,thread_rate);
    logging = false;
    discovering = false;
}

LoggerEngine::~LoggerEngine()
{
    this->stop_logging();
    if (log_updater!=nullptr)
    {
        delete log_updater;
        log_updater = nullptr;
    }
}

int  LoggerEngine::get_num_of_processes()
{
    if (log_updater == nullptr) return 0;

    return log_updater->logger_port.getInputCount();
}

void LoggerEngine::get_infos (std::list<LogEntryInfo>& infos)
{
    if (log_updater == nullptr) return;

    log_updater->mutex.wait();
    std::list<LogEntry>::iterator it;
    for (it = log_updater->log_list.begin(); it != log_updater->log_list.end(); it++)
    {
        infos.push_back(it->logInfo);
    }
    log_updater->mutex.post();
}

void LoggerEngine::get_messages (std::list<MessageEntry>& messages)
{
    if (log_updater == nullptr) return;

    log_updater->mutex.wait();
    std::list<LogEntry>::iterator it;
    for (it = log_updater->log_list.begin(); it != log_updater->log_list.end(); it++)
    {
        messages.insert(messages.end(), it->entry_list.begin(), it->entry_list.end());
    }
    log_updater->mutex.post();
}

void LoggerEngine::get_messages_by_port_prefix    (std::string  port,  std::list<MessageEntry>& messages,  bool from_beginning)
{
    if (log_updater == nullptr) return;

    log_updater->mutex.wait();
    std::list<LogEntry>::iterator it;
    for (it = log_updater->log_list.begin(); it != log_updater->log_list.end(); it++)
    {
        if (it->logInfo.port_prefix == port)
        {
            //messages = (it->entry_list);
            if (it->last_read_message==-1)
            {
                from_beginning=true;
            }
            if (from_beginning==true)
            {
                it->last_read_message = 0;
            }
            int i=it->last_read_message;
            for (; i<(int)it->entry_list.size(); i++)
            {
                messages.push_back(it->entry_list[i]);
            }
            it->last_read_message=i;
            break;
        }
    }
    log_updater->mutex.post();
}

void LoggerEngine::clear_messages_by_port_complete    (std::string  port)
{
    if (log_updater == nullptr) return;

    log_updater->mutex.wait();
    std::list<LogEntry>::iterator it;
    for (it = log_updater->log_list.begin(); it != log_updater->log_list.end(); it++)
    {
        if (it->logInfo.port_complete == port)
           {
               it->clear_logEntries();
               break;
           }
    }
    log_updater->mutex.post();
}

void LoggerEngine::get_messages_by_port_complete    (std::string  port,  std::list<MessageEntry>& messages,  bool from_beginning)
{
    if (log_updater == nullptr) return;

    log_updater->mutex.wait();
    std::list<LogEntry>::iterator it;
    for (it = log_updater->log_list.begin(); it != log_updater->log_list.end(); it++)
    {
        if (it->logInfo.port_complete == port)
        {
            //messages = (it->entry_list);
            if (it->last_read_message==-1)
            {
                from_beginning=true;
            }
            if (from_beginning==true)
            {
                it->last_read_message = 0;
            }
            int i=it->last_read_message;
            int size = (int)it->entry_list.size();
            for (; i<size; i++)
            {
                messages.push_back(it->entry_list[i]);
            }
            it->last_read_message=i;
            break;
        }
    }
    log_updater->mutex.post();
}

void LoggerEngine::get_messages_by_process (std::string  process,  std::list<MessageEntry>& messages,  bool from_beginning)
{
    if (log_updater == nullptr) return;

    log_updater->mutex.wait();
    std::list<LogEntry>::iterator it;
    for (it = log_updater->log_list.begin(); it != log_updater->log_list.end(); it++)
    {
        if (it->logInfo.process_name == process)
        {
            //messages = (it->entry_list);
            if (it->last_read_message==-1)
            {
                from_beginning=true;
            }
            if (from_beginning==true)
            {
                it->last_read_message = 0;
            }
            int i=it->last_read_message;
            for (; i<(int)it->entry_list.size(); i++)
            {
                messages.push_back(it->entry_list[i]);
            }
            it->last_read_message=i;
            break;
        }
    }
    log_updater->mutex.post();
}

void LoggerEngine::get_messages_by_pid     (std::string pid, std::list<MessageEntry>& messages,  bool from_beginning)
{
    if (log_updater == nullptr) return;

    log_updater->mutex.wait();
    std::list<LogEntry>::iterator it;
    for (it = log_updater->log_list.begin(); it != log_updater->log_list.end(); it++)
    {
        if (it->logInfo.process_pid == pid)
        {
            //messages = (it->entry_list);
            if (it->last_read_message==-1)
            {
                from_beginning=true;
            }
            if (from_beginning==true)
            {
                it->last_read_message = 0;
            }
            int i=it->last_read_message;
            for (; i<(int)it->entry_list.size(); i++)
            {
                messages.push_back(it->entry_list[i]);
            }
            it->last_read_message=i;
            break;
        }
    }
    log_updater->mutex.post();
}

const std::list<MessageEntry> filter_by_level (int level, const std::list<MessageEntry>& messages)
{
    std::list<MessageEntry> ret;
    std::list<MessageEntry>::const_iterator it;
    for (it = messages.begin(); it != messages.end(); it++)
    {
        LogLevel llevel = it->level;
        if (llevel.toInt() == level)
            ret.push_back(*it);
    }
    return ret;
}

void LoggerEngine::set_listen_option               (LogLevel logLevel, bool enable)
{
    if (log_updater == nullptr) return;
    log_updater->mutex.wait();
    if      (logLevel == LOGLEVEL_UNDEFINED)  {log_updater->listen_to_LOGLEVEL_UNDEFINED=enable;}
    else if (logLevel == LOGLEVEL_TRACE)      {log_updater->listen_to_LOGLEVEL_TRACE=enable;}
    else if (logLevel == LOGLEVEL_INFO)       {log_updater->listen_to_LOGLEVEL_INFO=enable;}
    else if (logLevel == LOGLEVEL_DEBUG)      {log_updater->listen_to_LOGLEVEL_DEBUG=enable;}
    else if (logLevel == LOGLEVEL_WARNING)    {log_updater->listen_to_LOGLEVEL_WARNING=enable;}
    else if (logLevel == LOGLEVEL_ERROR)      {log_updater->listen_to_LOGLEVEL_ERROR=enable;}
    else if (logLevel == LOGLEVEL_FATAL)      {log_updater->listen_to_LOGLEVEL_FATAL=enable;}
    log_updater->mutex.post();
}

bool LoggerEngine::get_listen_option               (LogLevel logLevel)
{
    if (log_updater == nullptr) return false;
    if (logLevel == LOGLEVEL_UNDEFINED) {return log_updater->listen_to_LOGLEVEL_UNDEFINED;}
    if (logLevel == LOGLEVEL_TRACE)     {return log_updater->listen_to_LOGLEVEL_TRACE;}
    if (logLevel == LOGLEVEL_DEBUG)     {return log_updater->listen_to_LOGLEVEL_DEBUG;}
    if (logLevel == LOGLEVEL_INFO)      {return log_updater->listen_to_LOGLEVEL_INFO;}
    if (logLevel == LOGLEVEL_WARNING)   {return log_updater->listen_to_LOGLEVEL_WARNING;}
    if (logLevel == LOGLEVEL_ERROR)     {return log_updater->listen_to_LOGLEVEL_ERROR;}
    if (logLevel == LOGLEVEL_FATAL)     {return log_updater->listen_to_LOGLEVEL_FATAL;}
    return false;
}

void LoggerEngine::set_listen_option               (std::string   option, bool enable)
{
    if (log_updater == nullptr) return;
    log_updater->mutex.wait();
    log_updater->mutex.post();
}

bool LoggerEngine::get_listen_option               (std::string   option)
{
<<<<<<< HEAD
    if (log_updater == nullptr) return false;
=======
>>>>>>> 7037d0b0
    return false;
}

void LoggerEngine::set_listen_option               (LogSystemEnum   logSystem, bool enable)
{
    if (log_updater == nullptr) return;
    log_updater->mutex.wait();
    if      (logSystem == LOGSYSTEM_YARP)         {log_updater->listen_to_YARP_MESSAGES=enable;}
    else if (logSystem == LOGSYSTEM_YARPRUN)      {log_updater->listen_to_YARPRUN_MESSAGES=enable;}
    log_updater->mutex.post();
}

bool LoggerEngine::get_listen_option               (LogSystemEnum   logSystem)
{
    if (log_updater == nullptr) return false;
    if (logSystem == LOGSYSTEM_YARP)        {return log_updater->listen_to_YARP_MESSAGES;}
    if (logSystem == LOGSYSTEM_YARPRUN)     {return log_updater->listen_to_YARPRUN_MESSAGES;}
    return false;
}

bool LoggerEngine::export_log_to_text_file   (std::string  filename, std::string portname)
{
    if (log_updater == nullptr) return false;
    if (filename.size() == 0) return false;

    log_updater->mutex.wait();
    std::list<LogEntry>::iterator it;
    for (it = log_updater->log_list.begin(); it != log_updater->log_list.end(); it++)
    {
        if (it->logInfo.port_complete == portname)
        {
            ofstream file1;
            file1.open(filename.c_str());
            if (file1.is_open() == false) {log_updater->mutex.post(); return false;}
            std::vector<MessageEntry>::iterator it1;
            for (it1 = it->entry_list.begin(); it1 != it->entry_list.end(); it1++)
            {
                file1 << it1->yarprun_timestamp << " " << it1->local_timestamp << " " << it1->level.toString() << " " << it1->text << " " << std::endl;
            }
            file1.close();
        }
    }
    log_updater->mutex.post();
    return true;
}

bool LoggerEngine::save_all_logs_to_file   (std::string  filename)
{
    string start_string ="<#STRING_START#>";
    string end_string ="<#STRING_END#>";

    if (log_updater == nullptr) return false;
    if (filename.size() == 0) return false;

    const int      LOGFILE_VERSION = 1;

    ofstream file1;
    file1.open(filename.c_str());
    if (file1.is_open() == false) return false;

    bool wasRunning = log_updater->isRunning();
    if (wasRunning) log_updater->stop();
    std::list<LogEntry>::iterator it;
    file1 << LOGFILE_VERSION << std::endl;
    file1 << log_updater->log_list.size() << std::endl;
    for (it = log_updater->log_list.begin(); it != log_updater->log_list.end(); it++)
    {
        file1 << it->logInfo.ip_address << std::endl;
        file1 << it->logInfo.port_complete << std::endl;
        file1 << it->logInfo.port_prefix << std::endl;
        file1 << it->logInfo.port_system << std::endl;
        file1 << it->logInfo.process_name << std::endl;
        file1 << it->logInfo.process_pid << std::endl;
        file1 << it->logInfo.get_number_of_traces() << std::endl;
        file1 << it->logInfo.get_number_of_debugs() << std::endl;
        file1 << it->logInfo.get_number_of_infos() << std::endl;
        file1 << it->logInfo.get_number_of_warnings() << std::endl;
        file1 << it->logInfo.get_number_of_errors() << std::endl;
        file1 << it->logInfo.get_number_of_fatals() << std::endl;
        file1 << it->logInfo.logsize << std::endl;
        file1 << it->entry_list.size() << std::endl;
        std::vector<MessageEntry>::iterator it1;
        for (it1 = it->entry_list.begin(); it1 != it->entry_list.end(); it1++)
        {
            file1 << it1->yarprun_timestamp << std::endl;
            file1 << it1->local_timestamp << std::endl;
            file1 << it1->level.toInt() << std::endl;
            file1 << start_string;
            for (unsigned int s=0; s< it1->text.size(); s++) file1.put(it1->text[s]);
            file1 << end_string <<endl;
        }
    }
    file1.close();
    if (wasRunning) log_updater->start();
    return true;
}

std::streamoff get_tag(ifstream& file, const char* tag)
{
    std::streamoff pos=file.tellg();
    int tag_size=strlen(tag);
    char* buff = new char[tag_size+2];
    for(int i=0; i<tag_size+2;i++) buff[i]=0;
    std::streamoff off=0;
    for (; ;off++)
    {
        file.seekg(pos+off);
        file.read(buff,tag_size);
        if (file.good()==false)
        {
            delete [] buff;
            return -1;
        }
        if (strcmp(buff,tag)==0) break;
    }
    delete [] buff;
    return pos+off;
}

bool LoggerEngine::load_all_logs_from_file   (std::string  filename)
{
    string start_string ="<#STRING_START#>";
    int start_string_size=strlen(start_string.c_str());
    string end_string ="<#STRING_END#>";
    int end_string_size=strlen(end_string.c_str());

    if (log_updater == nullptr) return false;
    if (filename.size() == 0) return false;

    const int      LOGFILE_VERSION = 1;

    ifstream file1;
    file1.open(filename.c_str(),std::ifstream::binary);
    if (file1.is_open() == false) return false;

    int log_file_version;
    bool wasRunning = log_updater->isRunning();
    if (wasRunning) log_updater->stop();
    file1 >> log_file_version;
    if (log_file_version == LOGFILE_VERSION)
    {
        int size_log_list;
        file1 >> size_log_list;
        log_updater->log_list.clear();
        for (int i=0; i< size_log_list; i++)
        {
            LogEntry l_tmp;
            int      dummy;
            file1 >> l_tmp.logInfo.ip_address;
            file1 >> l_tmp.logInfo.port_complete;
            file1 >> l_tmp.logInfo.port_prefix;
            file1 >> l_tmp.logInfo.port_system;
            file1 >> l_tmp.logInfo.process_name;
            file1 >> l_tmp.logInfo.process_pid;
            file1 >> dummy; //l_tmp.logInfo.number_of_traces;
            file1 >> dummy; //l_tmp.logInfo.number_of_debugs;
            file1 >> dummy; //l_tmp.logInfo.number_of_infos;
            file1 >> dummy; //l_tmp.logInfo.number_of_warning;
            file1 >> dummy; //l_tmp.logInfo.number_of_errors;
            file1 >> dummy; //l_tmp.logInfo.number_of_fatals;
            file1 >> l_tmp.logInfo.logsize;
            int size_entry_list;
            file1 >> size_entry_list;
            for (int j=0; j< size_entry_list; j++)
            {
                MessageEntry m_tmp;
                file1 >> m_tmp.yarprun_timestamp;
                file1 >> m_tmp.local_timestamp;
                int tmp_level;
                file1 >> tmp_level;
                m_tmp.level.setLevel(tmp_level);
                std::streamoff start_p = get_tag(file1, start_string.c_str());
                std::streamoff end_p = get_tag(file1, end_string.c_str());
                //validity check
                if (start_p<0 || end_p<0 || end_p-start_p+start_string_size<=0) return false;
                char *buff = new char[(unsigned int)(end_p-start_p+start_string_size)];
                //memset(buff,0,end_p-start_p+start_string_size);
                file1.seekg(start_p+start_string_size);
                if (end_p-start_p-start_string_size!=1)
                {
                    file1.get(buff,end_p-start_p-start_string_size);
                }
                else
                {
                    //skip empty strings
                }
                file1.seekg(end_p+end_string_size);
                m_tmp.text=buff;
                delete [] buff;
                l_tmp.entry_list.push_back(m_tmp);
            }
            log_updater->log_list.push_back(l_tmp);
        }
    }
    file1.close();
    if (wasRunning) log_updater->start();
    return true;
}

void LoggerEngine::set_log_lines_max_size (bool  enabled,  int new_size)
{
    if (log_updater == nullptr) return;
    log_updater->mutex.wait();

    std::list<LogEntry>::iterator it;
    for (it = log_updater->log_list.begin(); it != log_updater->log_list.end(); it++)
    {
        it->setLogEntryMaxSize(new_size);
        it->setLogEntryMaxSizeEnabled(enabled);
    }

    log_updater->mutex.post();
}


void LoggerEngine::set_log_list_max_size           (bool  enabled,  int new_size)
{
    if (log_updater == nullptr) return;
    log_updater->mutex.wait();
    log_updater->log_list_max_size_enabled = enabled;
    log_updater->log_list_max_size = new_size;
    log_updater->mutex.post();
}

void LoggerEngine::get_log_lines_max_size          (bool& enabled, int& current_size)
{
    if (log_updater == nullptr) return;
    if (log_updater->log_list.empty() == true) return;
    log_updater->mutex.wait();
    std::list<LogEntry>::iterator it = log_updater->log_list.begin();
    current_size = it->getLogEntryMaxSize();
    enabled = it->getLogEntryMaxSizeEnabled();
    log_updater->mutex.post();
}

void LoggerEngine::get_log_list_max_size           (bool& enabled, int& current_size)
{
    if (log_updater == nullptr) return;
    log_updater->mutex.wait();
    enabled=log_updater->log_list_max_size_enabled;
    current_size=log_updater->log_list_max_size;
    log_updater->mutex.post();
}

bool LoggerEngine::clear()
{
    if (log_updater == nullptr) return false;
    log_updater->mutex.wait();
    log_updater->log_list.clear();
    log_updater->mutex.post();
    return true;
}

void LoggerEngine::set_log_enable_by_port_complete (std::string  port, bool enable)
{
    if (log_updater == nullptr) return;

    log_updater->mutex.wait();
    std::list<LogEntry>::iterator it;
    for (it = log_updater->log_list.begin(); it != log_updater->log_list.end(); it++)
    {
        if (it->logInfo.port_complete == port)
           {
               it->logging_enabled=enable;
               break;
           }
    }
    log_updater->mutex.post();
}

bool  LoggerEngine::get_log_enable_by_port_complete (std::string  port)
{
    if (log_updater == nullptr) return false;

    bool enabled=false;
    log_updater->mutex.wait();
    std::list<LogEntry>::iterator it;
    for (it = log_updater->log_list.begin(); it != log_updater->log_list.end(); it++)
    {
        if (it->logInfo.port_complete == port)
           {
               enabled=it->logging_enabled;
               break;
           }
    }
    log_updater->mutex.post();
    return enabled;
}<|MERGE_RESOLUTION|>--- conflicted
+++ resolved
@@ -691,10 +691,6 @@
 
 bool LoggerEngine::get_listen_option               (std::string   option)
 {
-<<<<<<< HEAD
-    if (log_updater == nullptr) return false;
-=======
->>>>>>> 7037d0b0
     return false;
 }
 
