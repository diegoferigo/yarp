--- conflicted
+++ resolved
@@ -339,7 +339,6 @@
                   dest.c_str(),
                   (mode==YARP_ENACT_CONNECT)?"connect":((mode==YARP_ENACT_DISCONNECT)?"disconnect":"check")
                   );
-<<<<<<< HEAD
     // check if source name and destination name contain spaces
     if(dest.find(" ") != std::string::npos || src.find(" ") != std::string::npos)
     {
@@ -348,17 +347,13 @@
     }
 
     CARRIER_DEBUG("METACONNECT: src=%s dest=%s style=%s\n", src.c_str(), dest.c_str(), style.carrier.c_str());
-=======
->>>>>>> 1c0c7a49
     // get the expressed contacts, without name server input
     Contact dynamicSrc = Contact::fromString(src);
     Contact dynamicDest = Contact::fromString(dest);
 
-<<<<<<< HEAD
     CARRIER_DEBUG("DYNAMIC_SRC: name=%s, carrier=%s\n", dynamicSrc.getName().c_str(), dynamicSrc.getCarrier().c_str());
     CARRIER_DEBUG("DYNAMIC_DST: name=%s, carrier=%s\n", dynamicDest.getName().c_str(), dynamicDest.getCarrier().c_str());
 
-=======
     if(!NetworkBase::isValidPortName(dynamicSrc.getName()))
     {
         fprintf(stderr, "Failure: no way to make connection, invalid source '%s'\n", dynamicSrc.getName().c_str());
@@ -369,7 +364,6 @@
         fprintf(stderr, "Failure: no way to make connection, invalid destination '%s'\n", dynamicDest.getName().c_str());
         return 1;
     }
->>>>>>> 1c0c7a49
 
     bool topical = style.persistent;
     if (dynamicSrc.getCarrier()=="topic" ||
