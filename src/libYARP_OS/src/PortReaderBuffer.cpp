--- conflicted
+++ resolved
@@ -432,15 +432,9 @@
     while (reader==nullptr) {
         HELPER(implementation).stateSema.wait();
         reader = HELPER(implementation).get();
-<<<<<<< HEAD
-        if (reader->getReader()==nullptr) {
+        if (reader && reader->getReader() == nullptr) {
             PortReader *next = create();
-            yAssert(next!=nullptr);
-=======
-        if (reader && reader->getReader() == YARP_NULLPTR) {
-            PortReader *next = create();
-            yAssert(next != YARP_NULLPTR);
->>>>>>> 9cd06c2c
+            yAssert(next != nullptr);
             reader->setReader(next);
         }
 
