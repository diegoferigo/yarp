--- conflicted
+++ resolved
@@ -135,15 +135,8 @@
     listMutex.unlock();
 
     waiter.second->wait();
-<<<<<<< HEAD
-    if (waiter.second) {
-        delete waiter.second;
-        waiter.second = nullptr;
-    }
-=======
     delete waiter.second;
-    waiter.second = YARP_NULLPTR;
->>>>>>> 9cd06c2c
+    waiter.second = nullptr;
 }
 
 bool NetworkClock::isValid() const {
