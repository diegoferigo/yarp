--- conflicted
+++ resolved
@@ -302,12 +302,6 @@
             break;
         }
 
-<<<<<<< HEAD
-        fromDouble(sleepPeriodTV, getPeriod());
-        addTime(sleepPeriodTV, currentRunTV);
-        subtractTime(sleepPeriodTV, elapsedTV);
-        sleepThread(sleepPeriodTV);
-=======
         // The module is stopped for getPeriod() seconds.
         // If getPeriod() returns a time > 1 second, we check every second if
         // the module stopping, and eventually we exit the main loop.
@@ -324,7 +318,6 @@
             }
         } while (!isStopping());
         getTime(currentRunTV);
->>>>>>> 8b61b759
     }
 
     ACE_OS::printf("Module closing\n");
