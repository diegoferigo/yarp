/*
 * Copyright (C) 2006 RobotCub Consortium
 * Authors: Paul Fitzpatrick
 * CopyPolicy: Released under the terms of the LGPLv2.1 or later, see LGPL.TXT
 *
 */


#include <yarp/os/impl/Logger.h>
#include <yarp/os/impl/PlatformStdlib.h>
#include <yarp/os/impl/PlatformStdio.h>
#include <yarp/os/impl/PlatformThread.h>
#include <yarp/os/Network.h>
#include <yarp/conf/system.h>

using namespace yarp::os::impl;
using namespace yarp::os;

Logger *Logger::root = NULL;

Logger& Logger::get() {
    if (!root) root = new Logger("yarp");
    return *root;
}

void Logger::fini() {
    if (root) delete root;
    root = NULL;
}


<<<<<<< HEAD
void Logger::show(int level, const ConstString& txt) {
    int inLevel = level;
=======
void Logger::show(ACE_UINT32 level, const String& txt) {
    ACE_UINT32 inLevel = level;
>>>>>>> dabde1e6
    //ACE_OS::fprintf(stderr,"level %d txt %s\n", level, txt.c_str());
    if (verbose>0) {
        level = 10000;
    }
    if (verbose<0) {
        level = 0;
    }
    if (stream == NULL) {
        stream = stderr;
        if (NetworkBase::getEnvironment("YARP_LOGGER_STREAM") == "stdout") {
            stream = stdout;
        }
    }
    if (parent == NULL) {
        if (level>=low) {
            if (inLevel<=LM_DEBUG) {
                ACE_OS::fprintf(stream,"%s(%04x): %s\n",
                                prefix.c_str(),
                                (int)(long int)(PLATFORM_THREAD_SELF()),
                                txt.c_str());
            } else {
                ACE_OS::fprintf(stream,"%s: %s\n",prefix.c_str(),txt.c_str());
            }
            ACE_OS::fflush(stream);
        }
    } else {
        ConstString more(prefix);
        more += ": ";
        more += txt;
        parent->show(inLevel,more);
    }
}


void Logger::exit(int level) {
    ACE_OS::exit(level);
}


void Logger::setPid() {
    pid = ACE_OS::getpid();
}<|MERGE_RESOLUTION|>--- conflicted
+++ resolved
@@ -29,13 +29,8 @@
 }
 
 
-<<<<<<< HEAD
-void Logger::show(int level, const ConstString& txt) {
-    int inLevel = level;
-=======
-void Logger::show(ACE_UINT32 level, const String& txt) {
+void Logger::show(ACE_UINT32 level, const ConstString& txt) {
     ACE_UINT32 inLevel = level;
->>>>>>> dabde1e6
     //ACE_OS::fprintf(stderr,"level %d txt %s\n", level, txt.c_str());
     if (verbose>0) {
         level = 10000;
