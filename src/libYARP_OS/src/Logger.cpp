--- conflicted
+++ resolved
@@ -29,13 +29,8 @@
 }
 
 
-<<<<<<< HEAD
-void Logger::show(ACE_UINT32 level, const ConstString& txt) {
-    ACE_UINT32 inLevel = level;
-=======
-void Logger::show(unsigned YARP_INT32 level, const String& txt) {
+void Logger::show(unsigned YARP_INT32 level, const ConstString& txt) {
     unsigned YARP_INT32 inLevel = level;
->>>>>>> 7b49e6ec
     //ACE_OS::fprintf(stderr,"level %d txt %s\n", level, txt.c_str());
     if (verbose>0) {
         level = 10000;
