/*
 * Copyright (C) 2006 RobotCub Consortium
 * Authors: Paul Fitzpatrick
 * CopyPolicy: Released under the terms of the LGPLv2.1 or later, see LGPL.TXT
 */

#include <yarp/os/AbstractCarrier.h>
#include <yarp/os/ManagedBytes.h>
#include <yarp/os/impl/Logger.h>

using namespace yarp::os;
using namespace yarp::os::impl;

void AbstractCarrier::setParameters(const Bytes& header)
{
    YARP_UNUSED(header);
    // default - no parameters
}

bool AbstractCarrier::isConnectionless()
{
    // conservative choice - shortcuts are taken for connection
    return true;
}

bool AbstractCarrier::supportReply()
{
    return !isConnectionless();
}

bool AbstractCarrier::canAccept()
{
    return true;
}

bool AbstractCarrier::canOffer()
{
    return true;
}

bool AbstractCarrier::isTextMode()
{
    return false;
}

bool AbstractCarrier::requireAck()
{
    return false;
}

bool AbstractCarrier::canEscape()
{
    return true;
}

bool AbstractCarrier::isLocal()
{
    return false;
}

ConstString AbstractCarrier::toString()
{
    return getName();
}

bool AbstractCarrier::prepareSend(ConnectionState& proto)
{
    YARP_UNUSED(proto);
    return true;
}

bool AbstractCarrier::sendHeader(ConnectionState& proto)
{
    YARP_UNUSED(proto);
    return defaultSendHeader(proto);
}

bool AbstractCarrier::expectReplyToHeader(ConnectionState& proto)
{
    YARP_UNUSED(proto);
    return true;
}

bool AbstractCarrier::sendIndex(ConnectionState& proto, SizedWriter& writer)
{
    return defaultSendIndex(proto, writer);
}

bool AbstractCarrier::expectExtraHeader(ConnectionState& proto)
{
    YARP_UNUSED(proto);
    return true;
}

bool AbstractCarrier::expectIndex(ConnectionState& proto)
{
    return defaultExpectIndex(proto);
}

bool AbstractCarrier::expectSenderSpecifier(ConnectionState& proto)
{
    NetInt32 numberSrc;
    Bytes number((char*)&numberSrc, sizeof(NetInt32));
    int len = 0;
    YARP_SSIZE_T r = proto.is().readFull(number);
    if ((size_t)r!=number.length()) {
        YARP_DEBUG(Logger::get(), "did not get sender name length");
        return false;
    }
    len = NetType::netInt(number);
    if (len>1000) {
        len = 1000;
    }
    if (len<1) {
        len = 1;
    }
    ManagedBytes b(len+1);
    r = proto.is().readFull(Bytes(b.get(), len));
    if ((int)r!=len) {
        YARP_DEBUG(Logger::get(), "did not get sender name");
        return false;
    }
    ConstString s = b.get();
    Route route = proto.getRoute();
    route.setFromName(s);
    proto.setRoute(route);
    return true;
}

bool AbstractCarrier::sendAck(ConnectionState& proto)
{
    return defaultSendAck(proto);
}

bool AbstractCarrier::expectAck(ConnectionState& proto)
{
    return defaultExpectAck(proto);
}

bool AbstractCarrier::isActive()
{
    return true;
}

void AbstractCarrier::setCarrierParams(const Property& params)
{
    YARP_UNUSED(params);
}

void AbstractCarrier::getCarrierParams(Property& params)
{
    YARP_UNUSED(params);
}

int AbstractCarrier::getSpecifier(const Bytes& b)
{
    int x = interpretYarpNumber(b);
    if (x>=0) {
        return x-7777;
    }
    return x;
}

void AbstractCarrier::createStandardHeader(int specifier, const Bytes& header)
{
    createYarpNumber(7777+specifier, header);
}

bool AbstractCarrier::write(ConnectionState& proto, SizedWriter& writer)
{
    bool ok = sendIndex(proto, writer);
    if (!ok) {
        return false;
    }
    writer.write(proto.os());
    proto.os().flush();
    return proto.os().isOk();
}

bool AbstractCarrier::defaultSendHeader(ConnectionState& proto)
{
    bool ok = sendConnectionStateSpecifier(proto);
    if (!ok) {
        return false;
    }
    return sendSenderSpecifier(proto);
}

bool AbstractCarrier::sendConnectionStateSpecifier(ConnectionState& proto)
{
    char buf[8];
    Bytes header((char*)&buf[0], sizeof(buf));
    OutputStream& os = proto.os();
    proto.getConnection().getHeader(header);
    os.write(header);
    os.flush();
    return os.isOk();
}

bool AbstractCarrier::sendSenderSpecifier(ConnectionState& proto)
{
    NetInt32 numberSrc;
    Bytes number((char*)&numberSrc, sizeof(NetInt32));
    const ConstString senderName = proto.getSenderSpecifier();
    //const ConstString& senderName = getRoute().getFromName();
    NetType::netInt((int)senderName.length()+1, number);
    OutputStream& os = proto.os();
    os.write(number);
    Bytes b((char*)senderName.c_str(), senderName.length()+1);
    os.write(b);
    os.flush();
    return os.isOk();
}

bool AbstractCarrier::defaultSendIndex(ConnectionState& proto, SizedWriter& writer)
{
    writeYarpInt(10, proto);
    int len = (int)writer.length();
    char lens[] = { (char)len, (char)1,
                    (char)-1, (char)-1, (char)-1, (char)-1,
                    (char)-1, (char)-1, (char)-1, (char)-1 };
    Bytes b(lens, 10);
    OutputStream& os = proto.os();
    os.write(b);
    NetInt32 numberSrc;
    Bytes number((char*)&numberSrc, sizeof(NetInt32));
    for (int i=0; i<len; i++) {
        NetType::netInt((int)writer.length(i), number);
        os.write(number);
    }
    NetType::netInt(0, number);
    os.write(number);
    return os.isOk();
}

bool AbstractCarrier::defaultExpectAck(ConnectionState& proto)
{
    if (proto.getConnection().requireAck()) {
        char buf[8];
        Bytes header((char*)&buf[0], sizeof(buf));
        YARP_SSIZE_T hdr = proto.is().readFull(header);
        if ((size_t)hdr!=header.length()) {
            YARP_DEBUG(proto.getLog(), "did not get acknowledgement header");
            return false;
        }
        int len = interpretYarpNumber(header);
        if (len<0) {
            YARP_DEBUG(proto.getLog(), "acknowledgement header is bad");
            return false;
        }
        size_t len2 = proto.is().readDiscard(len);
        if ((size_t)len!=len2) {
            YARP_DEBUG(proto.getLog(), "did not get an acknowledgement of the promised length");
            return false;
        }
    }
    return true;
}

bool AbstractCarrier::defaultExpectIndex(ConnectionState& proto)
{
    Log& log = proto.getLog();
    YARP_DEBUG(Logger::get(), "expecting an index");
    YARP_SPRINTF1(Logger::get(),
                  debug,
                  "ConnectionState::expectIndex for %s",
                  proto.getRoute().toString().c_str());
    // expect index header
    char buf[8];
    Bytes header((char*)&buf[0], sizeof(buf));
    YARP_SSIZE_T r = proto.is().readFull(header);
    if ((size_t)r!=header.length()) {
        YARP_DEBUG(log, "broken index");
        return false;
    }
    int len = interpretYarpNumber(header);
    if (len<0) {
        YARP_DEBUG(log, "broken index - header is not a number");
        return false;
    }
    if (len!=10) {
        YARP_DEBUG(log, "broken index - header is wrong length");
        return false;
    }
    YARP_DEBUG(Logger::get(), "index coming in happily...");
    char buf2[10];
    Bytes indexHeader((char*)&buf2[0], sizeof(buf2));
    r = proto.is().readFull(indexHeader);
    if ((size_t)r!=indexHeader.length()) {
        YARP_DEBUG(log, "broken index, secondary header");
        return false;
    }
    YARP_DEBUG(Logger::get(), "secondary header came in happily...");
    int inLen = (unsigned char)(indexHeader.get()[0]);
    int outLen = (unsigned char)(indexHeader.get()[1]);
    // Big limit on number of blocks here!  Inherited from QNX.
    // should make it go away if it hurts someone.

    int total = 0;
    NetInt32 numberSrc;
    Bytes number((char*)&numberSrc, sizeof(NetInt32));
    for (int i=0; i<inLen; i++) {
        YARP_SSIZE_T l = proto.is().readFull(number);
        if ((size_t)l!=number.length()) {
            YARP_DEBUG(log, "bad input block length");
            return false;
        }
        int x = NetType::netInt(number);
        total += x;
    }
    for (int i2=0; i2<outLen; i2++) {
        YARP_SSIZE_T l = proto.is().readFull(number);
        if ((size_t)l!=number.length()) {
            YARP_DEBUG(log, "bad output block length");
            return false;
        }
        int x = NetType::netInt(number);
        total += x;
    }
    proto.setRemainingLength(total);
    YARP_SPRINTF1(Logger::get(),
                  debug,
                  "Total message length: %d",
                  total);
    return true;
}


bool AbstractCarrier::defaultSendAck(ConnectionState& proto)
{
    YARP_DEBUG(Logger::get(), "sending an acknowledgment");
    if (proto.getConnection().requireAck()) {
        writeYarpInt(0, proto);
    }
    return true;
}

int AbstractCarrier::readYarpInt(ConnectionState& proto)
{
    char buf[8];
    Bytes header(&(buf[0]), sizeof(buf));
    YARP_SSIZE_T len = proto.is().readFull(header);
    if ((size_t)len!=header.length()) {
        YARP_DEBUG(proto.getLog(), "data stream died");
        return -1;
    }
    return interpretYarpNumber(header);
}

void AbstractCarrier::writeYarpInt(int n, ConnectionState& proto)
{
    char buf[8];
    Bytes header(&(buf[0]), sizeof(buf));
    createYarpNumber(n, header);
    proto.os().write(header);
<<<<<<< HEAD
    proto.os().flush();
}

int AbstractCarrier::interpretYarpNumber(const yarp::os::Bytes& b)
{
    if (b.length()==8) {
        char *base = b.get();
        if (base[0]=='Y' &&
            base[1]=='A' &&
            base[6]=='R' &&
            base[7]=='P') {
            yarp::os::Bytes b2(b.get()+2, 4);
            int x = NetType::netInt(b2);
            return x;
        }
    }
    return -1;
}

void AbstractCarrier::createYarpNumber(int x, const yarp::os::Bytes& header)
{
    if (header.length()!=8) {
        return;
    }
    char *base = header.get();
    base[0] = 'Y';
    base[1] = 'A';
    base[6] = 'R';
    base[7] = 'P';
    yarp::os::Bytes code(base+2, 4);
    NetType::netInt(x, code);
=======
>>>>>>> 1c0c7a49
}<|MERGE_RESOLUTION|>--- conflicted
+++ resolved
@@ -353,8 +353,6 @@
     Bytes header(&(buf[0]), sizeof(buf));
     createYarpNumber(n, header);
     proto.os().write(header);
-<<<<<<< HEAD
-    proto.os().flush();
 }
 
 int AbstractCarrier::interpretYarpNumber(const yarp::os::Bytes& b)
@@ -385,6 +383,4 @@
     base[7] = 'P';
     yarp::os::Bytes code(base+2, 4);
     NetType::netInt(x, code);
-=======
->>>>>>> 1c0c7a49
 }