/*
 * Copyright (C) 2006 RobotCub Consortium
 * Authors: Paul Fitzpatrick
 * CopyPolicy: Released under the terms of the LGPLv2.1 or later, see LGPL.TXT
 */

#include <yarp/os/AbstractCarrier.h>
#include <yarp/os/ManagedBytes.h>
#include <yarp/os/impl/Logger.h>

using namespace yarp::os;
using namespace yarp::os::impl;

void AbstractCarrier::setParameters(const Bytes& header)
{
    YARP_UNUSED(header);
    // default - no parameters
}

bool AbstractCarrier::isConnectionless()
{
    // conservative choice - shortcuts are taken for connection
    return true;
}

bool AbstractCarrier::supportReply()
{
    return !isConnectionless();
}

bool AbstractCarrier::canAccept()
{
    return true;
}

bool AbstractCarrier::canOffer()
{
    return true;
}

bool AbstractCarrier::isTextMode()
{
    return false;
}

bool AbstractCarrier::requireAck()
{
    return false;
}

bool AbstractCarrier::canEscape()
{
    return true;
}

bool AbstractCarrier::isLocal()
{
    return false;
}

ConstString AbstractCarrier::toString()
{
    return getName();
}

bool AbstractCarrier::prepareSend(ConnectionState& proto)
{
    YARP_UNUSED(proto);
    return true;
}

bool AbstractCarrier::sendHeader(ConnectionState& proto)
{
    YARP_UNUSED(proto);
    return defaultSendHeader(proto);
}

bool AbstractCarrier::expectReplyToHeader(ConnectionState& proto)
{
    YARP_UNUSED(proto);
    return true;
}

bool AbstractCarrier::sendIndex(ConnectionState& proto, SizedWriter& writer)
{
    return defaultSendIndex(proto, writer);
}

bool AbstractCarrier::expectExtraHeader(ConnectionState& proto)
{
    YARP_UNUSED(proto);
    return true;
}

bool AbstractCarrier::expectIndex(ConnectionState& proto)
{
    return defaultExpectIndex(proto);
}

bool AbstractCarrier::expectSenderSpecifier(ConnectionState& proto)
{
    NetInt32 numberSrc;
    Bytes number((char*)&numberSrc, sizeof(NetInt32));
    int len = 0;
    YARP_SSIZE_T r = proto.is().readFull(number);
    if ((size_t)r!=number.length()) {
        YARP_DEBUG(Logger::get(), "did not get sender name length");
        return false;
    }
    len = NetType::netInt(number);
    if (len>1000) {
        len = 1000;
    }
    if (len<1) {
        len = 1;
    }
    // expect a string -- these days null terminated, but not in YARP1
    ManagedBytes b(len+1);
    r = proto.is().readFull(Bytes(b.get(), len));
    if ((int)r!=len) {
        YARP_DEBUG(Logger::get(), "did not get sender name");
        return false;
    }
    // add null termination for YARP1
    b.get()[len] = '\0';
    ConstString s = b.get();
    Route route = proto.getRoute();
    route.setFromName(s);
    proto.setRoute(route);
    return true;
}

bool AbstractCarrier::sendAck(ConnectionState& proto)
{
    return defaultSendAck(proto);
}

bool AbstractCarrier::expectAck(ConnectionState& proto)
{
    return defaultExpectAck(proto);
}

bool AbstractCarrier::isActive()
{
    return true;
}

void AbstractCarrier::setCarrierParams(const Property& params)
{
    YARP_UNUSED(params);
}

void AbstractCarrier::getCarrierParams(Property& params)
{
    YARP_UNUSED(params);
}

int AbstractCarrier::getSpecifier(const Bytes& b)
{
    int x = interpretYarpNumber(b);
    if (x>=0) {
        return x-7777;
    }
    return x;
}

void AbstractCarrier::createStandardHeader(int specifier, const Bytes& header)
{
    createYarpNumber(7777+specifier, header);
}

bool AbstractCarrier::write(ConnectionState& proto, SizedWriter& writer)
{
    bool ok = sendIndex(proto, writer);
    if (!ok) {
        return false;
    }
    writer.write(proto.os());
    proto.os().flush();
    return proto.os().isOk();
}

bool AbstractCarrier::defaultSendHeader(ConnectionState& proto)
{
    bool ok = sendConnectionStateSpecifier(proto);
    if (!ok) {
        return false;
    }
    return sendSenderSpecifier(proto);
}

bool AbstractCarrier::sendConnectionStateSpecifier(ConnectionState& proto)
{
    char buf[8];
    Bytes header((char*)&buf[0], sizeof(buf));
    OutputStream& os = proto.os();
    proto.getConnection().getHeader(header);
    os.write(header);
    os.flush();
    return os.isOk();
}

bool AbstractCarrier::sendSenderSpecifier(ConnectionState& proto)
{
    NetInt32 numberSrc;
    Bytes number((char*)&numberSrc, sizeof(NetInt32));
    const ConstString senderName = proto.getSenderSpecifier();
    //const ConstString& senderName = getRoute().getFromName();
    NetType::netInt((int)senderName.length()+1, number);
    OutputStream& os = proto.os();
    os.write(number);
    Bytes b((char*)senderName.c_str(), senderName.length()+1);
    os.write(b);
    os.flush();
    return os.isOk();
}

bool AbstractCarrier::defaultSendIndex(ConnectionState& proto, SizedWriter& writer)
{
    writeYarpInt(10, proto);
    int len = (int)writer.length();
    char lens[] = { (char)len, (char)1,
                    (char)-1, (char)-1, (char)-1, (char)-1,
                    (char)-1, (char)-1, (char)-1, (char)-1 };
    Bytes b(lens, 10);
    OutputStream& os = proto.os();
    os.write(b);
    NetInt32 numberSrc;
    Bytes number((char*)&numberSrc, sizeof(NetInt32));
    for (int i=0; i<len; i++) {
        NetType::netInt((int)writer.length(i), number);
        os.write(number);
    }
    NetType::netInt(0, number);
    os.write(number);
    return os.isOk();
}

bool AbstractCarrier::defaultExpectAck(ConnectionState& proto)
{
    if (proto.getConnection().requireAck()) {
        char buf[8];
        Bytes header((char*)&buf[0], sizeof(buf));
        YARP_SSIZE_T hdr = proto.is().readFull(header);
        if ((size_t)hdr!=header.length()) {
            YARP_DEBUG(proto.getLog(), "did not get acknowledgement header");
            return false;
        }
        int len = interpretYarpNumber(header);
        if (len<0) {
            YARP_DEBUG(proto.getLog(), "acknowledgement header is bad");
            return false;
        }
        size_t len2 = proto.is().readDiscard(len);
        if ((size_t)len!=len2) {
            YARP_DEBUG(proto.getLog(), "did not get an acknowledgement of the promised length");
            return false;
        }
    }
    return true;
}

bool AbstractCarrier::defaultExpectIndex(ConnectionState& proto)
{
    Log& log = proto.getLog();
    YARP_DEBUG(Logger::get(), "expecting an index");
    YARP_SPRINTF1(Logger::get(),
                  debug,
                  "ConnectionState::expectIndex for %s",
                  proto.getRoute().toString().c_str());
    // expect index header
    char buf[8];
    Bytes header((char*)&buf[0], sizeof(buf));
    YARP_SSIZE_T r = proto.is().readFull(header);
    if ((size_t)r!=header.length()) {
        YARP_DEBUG(log, "broken index");
        return false;
    }
    int len = interpretYarpNumber(header);
    if (len<0) {
        YARP_DEBUG(log, "broken index - header is not a number");
        return false;
    }
    if (len!=10) {
        YARP_DEBUG(log, "broken index - header is wrong length");
        return false;
    }
    YARP_DEBUG(Logger::get(), "index coming in happily...");
    char buf2[10];
    Bytes indexHeader((char*)&buf2[0], sizeof(buf2));
    r = proto.is().readFull(indexHeader);
    if ((size_t)r!=indexHeader.length()) {
        YARP_DEBUG(log, "broken index, secondary header");
        return false;
    }
    YARP_DEBUG(Logger::get(), "secondary header came in happily...");
    int inLen = (unsigned char)(indexHeader.get()[0]);
    int outLen = (unsigned char)(indexHeader.get()[1]);
    // Big limit on number of blocks here!  Inherited from QNX.
    // should make it go away if it hurts someone.

    int total = 0;
    NetInt32 numberSrc;
    Bytes number((char*)&numberSrc, sizeof(NetInt32));
    for (int i=0; i<inLen; i++) {
        YARP_SSIZE_T l = proto.is().readFull(number);
        if ((size_t)l!=number.length()) {
            YARP_DEBUG(log, "bad input block length");
            return false;
        }
        int x = NetType::netInt(number);
        total += x;
    }
    for (int i2=0; i2<outLen; i2++) {
        YARP_SSIZE_T l = proto.is().readFull(number);
        if ((size_t)l!=number.length()) {
            YARP_DEBUG(log, "bad output block length");
            return false;
        }
        int x = NetType::netInt(number);
        total += x;
    }
    proto.setRemainingLength(total);
    YARP_SPRINTF1(Logger::get(),
                  debug,
                  "Total message length: %d",
                  total);
    return true;
}


bool AbstractCarrier::defaultSendAck(ConnectionState& proto)
{
    YARP_DEBUG(Logger::get(), "sending an acknowledgment");
    if (proto.getConnection().requireAck()) {
        writeYarpInt(0, proto);
    }
    return true;
}

int AbstractCarrier::readYarpInt(ConnectionState& proto)
{
    char buf[8];
    Bytes header(&(buf[0]), sizeof(buf));
    YARP_SSIZE_T len = proto.is().readFull(header);
    if ((size_t)len!=header.length()) {
        YARP_DEBUG(proto.getLog(), "data stream died");
        return -1;
    }
    return interpretYarpNumber(header);
}

void AbstractCarrier::writeYarpInt(int n, ConnectionState& proto)
{
    char buf[8];
    Bytes header(&(buf[0]), sizeof(buf));
    createYarpNumber(n, header);
    proto.os().write(header);
<<<<<<< HEAD
}

int AbstractCarrier::interpretYarpNumber(const yarp::os::Bytes& b)
{
    if (b.length()==8) {
        char *base = b.get();
        if (base[0]=='Y' &&
            base[1]=='A' &&
            base[6]=='R' &&
            base[7]=='P') {
            yarp::os::Bytes b2(b.get()+2, 4);
            int x = NetType::netInt(b2);
            return x;
        }
    }
    return -1;
}

void AbstractCarrier::createYarpNumber(int x, const yarp::os::Bytes& header)
{
    if (header.length()!=8) {
        return;
    }
    char *base = header.get();
    base[0] = 'Y';
    base[1] = 'A';
    base[6] = 'R';
    base[7] = 'P';
    yarp::os::Bytes code(base+2, 4);
    NetType::netInt(x, code);
=======
    proto.os().flush();
>>>>>>> 9ee869ff
}<|MERGE_RESOLUTION|>--- conflicted
+++ resolved
@@ -356,7 +356,7 @@
     Bytes header(&(buf[0]), sizeof(buf));
     createYarpNumber(n, header);
     proto.os().write(header);
-<<<<<<< HEAD
+    proto.os().flush();
 }
 
 int AbstractCarrier::interpretYarpNumber(const yarp::os::Bytes& b)
@@ -387,7 +387,4 @@
     base[7] = 'P';
     yarp::os::Bytes code(base+2, 4);
     NetType::netInt(x, code);
-=======
-    proto.os().flush();
->>>>>>> 9ee869ff
 }