/*
 * Copyright (C) 2010 Daniel Krieg
 * CopyPolicy: Released under the terms of the LGPLv2.1 or later, see LGPL.TXT
 */

#include <yarp/os/impl/AuthHMAC.h>

#include <cstdlib>
#include <cstring> //needed by strcpy
#include <cstdio>
#include <ctime>
#include <yarp/os/ConstString.h>
#include <yarp/os/Property.h>
#include <yarp/os/Network.h>
#include <yarp/os/Log.h>
#include <yarp/os/impl/NameClient.h>

#ifdef DEBUG_HMAC
void show_hmac_debug(unsigned char* hex, unsigned int length, std::string context)
{
    char *buf;
    int off = context.length();
    buf = new char[length*3+off+2];
    strcpy(buf, context.c_str());
    for (unsigned int i=0; i < length; i++)
        sprintf(&(buf[off+i*3]), "%X ", hex[i]);
    yDebug("%s\n", buf);
    delete [] buf;
}
#endif

using namespace yarp::os::impl;
using namespace yarp::os;

AuthHMAC::AuthHMAC() :
        authentication_enabled(false)
{
    static int auth_warning_shown = false;
    if (auth_warning_shown) {
        // If the warning was already shown, we have nothing to do.
        // return as soon as possible
        return;
    }

    ConstString key;
    ResourceFinder& rf = NameClient::getNameClient().getResourceFinder();
    ConstString fname;
    Network::lock();
    ResourceFinderOptions opt;
    opt.messageFilter = ResourceFinderOptions::ShowNone;
    fname = rf.findFile("auth.conf", opt);
    Network::unlock();


    if (fname.empty()) {
        //yInfo("Cannot find auth.conf file. Authentication disabled.\n");
        auth_warning_shown = true;
        return;
    }

    Property config;
    config.fromConfigFile(fname.c_str());
    Bottle group = config.findGroup("AUTH");

    if (group.isNull()) {
        yWarning("No \"AUTH\" group found in auth.conf file. Authentication disabled.\n");
        auth_warning_shown = true;
        return;
    }

    key = group.find("key").asString();
    if (!(key.length() > 0)) {
        yWarning("No \"key\" found in \"AUTH\" group in auth.conf file. Authentication disabled.\n");
        auth_warning_shown = true;
        return;
    }

    size_t key_len = key.length();
    unsigned char * tmp = new unsigned char[key_len];
    strcpy((char*) tmp, key.c_str());
    HMAC_INIT(&context, tmp, (unsigned int)key_len);
<<<<<<< HEAD
    srand((unsigned)time(nullptr));
=======
    delete[] tmp;
    srand((unsigned)time(YARP_NULLPTR));
>>>>>>> 1ca283ce

    if (!authentication_enabled) {
        yInfo("Authentication enabled.\n");
        authentication_enabled = true;
    }
}


bool AuthHMAC::authSource(InputStream *streamIn, OutputStream *streamOut)
{

    if (!authentication_enabled) {
        return true;
    }

    /* ---------------
      * 3-way auth
      * Port A
      * ---------------
      */

    unsigned char nonce1[NONCE_LEN];
    unsigned char nonce2[NONCE_LEN];
    unsigned char nonce3[NONCE_LEN];

    unsigned char mac[DIGEST_SIZE];
    unsigned char mac_check[DIGEST_SIZE];

    /* ---------------
      * Send first msg: A->B
      */
    fill_nonce(nonce1);
    HMAC_REINIT(&context);
    HMAC_UPDATE(&context, nonce1, NONCE_LEN);
    HMAC_FINAL(&context, mac, DIGEST_SIZE);
    if (! send_hmac(streamOut, nonce1, mac)) {
        return false;
    }

    /* ---------------
      * Receive and check second msg: B->A
      */
    if (! receive_hmac(streamIn, nonce2, mac)) {
        return false;
    }

    HMAC_REINIT(&context);
    HMAC_UPDATE(&context, nonce1, NONCE_LEN);
    HMAC_UPDATE(&context, nonce2, NONCE_LEN);
    HMAC_FINAL(&context, mac_check, DIGEST_SIZE);
    if (! check_hmac(mac, mac_check)) {
        return false;
    }
    /* Authentication of B successful */


    /* ---------------
      * Send third msg: A->B
      */
    fill_nonce(nonce3);
    HMAC_REINIT(&context);
    HMAC_UPDATE(&context, nonce1, NONCE_LEN);
    HMAC_UPDATE(&context, nonce2, NONCE_LEN);
    HMAC_UPDATE(&context, nonce3, NONCE_LEN);
    HMAC_FINAL(&context, mac, DIGEST_SIZE);
    if (! send_hmac(streamOut, nonce3, mac)) {
        return false;
    }

    return true;

}
bool AuthHMAC::authDest(InputStream *streamIn, OutputStream *streamOut)
{

    if (!authentication_enabled) {
        return true;
    }

    /* ---------------
     * 3-way auth
     * Port B
     * ---------------
     */

    unsigned char nonce1[NONCE_LEN];
    unsigned char nonce2[NONCE_LEN];
    unsigned char nonce3[NONCE_LEN];

    unsigned char mac[DIGEST_SIZE];
    unsigned char mac_check[DIGEST_SIZE];

    /* ---------------
     * Receive and check first msg: A->B
     */
    if (! receive_hmac(streamIn, nonce1, mac)) {
        return false;
    }
    HMAC_REINIT(&context);
    HMAC_UPDATE(&context, nonce1, NONCE_LEN);
    HMAC_FINAL(&context, mac_check, DIGEST_SIZE);
    if (! check_hmac(mac, mac_check)) {
        return false;
    }

    /* ---------------
     * Send second msg: B->A
     */
    fill_nonce(nonce2);
    HMAC_REINIT(&context);
    HMAC_UPDATE(&context, nonce1, NONCE_LEN);
    HMAC_UPDATE(&context, nonce2, NONCE_LEN);
    HMAC_FINAL(&context, mac, DIGEST_SIZE);
    if (! send_hmac(streamOut, nonce2, mac)) {
        return false;
    }


    /* ---------------
     * Receive and check third msg: A->B
     */
    if (! receive_hmac(streamIn, nonce3, mac)) {
        return false;
    }
    HMAC_REINIT(&context);
    HMAC_UPDATE(&context, nonce1, NONCE_LEN);
    HMAC_UPDATE(&context, nonce2, NONCE_LEN);
    HMAC_UPDATE(&context, nonce3, NONCE_LEN);
    HMAC_FINAL(&context, mac_check, DIGEST_SIZE);
    if (! check_hmac(mac, mac_check)) {
        return false;
    }
    /* Authentication of A successful */

    return true;
}


bool AuthHMAC::send_hmac(OutputStream * stream, unsigned char* nonce, unsigned char* mac)
{
    Bytes nonce_bytes((char*) nonce, NONCE_LEN);
    Bytes mac_bytes((char*) mac, DIGEST_SIZE);
    stream->write(nonce_bytes);
    stream->write(mac_bytes);

#ifdef DEBUG_HMAC
    show_hmac_debug(nonce, NONCE_LEN, "send nonce ");
    show_hmac_debug(mac, DIGEST_SIZE, "send digest ");
#endif

    return stream->isOk();
}

bool AuthHMAC::receive_hmac(InputStream * stream, unsigned char * nonce, unsigned char * mac)
{
    Bytes nonce_bytes((char*) nonce, NONCE_LEN);
    Bytes mac_bytes((char*) mac, DIGEST_SIZE);
    stream->read(nonce_bytes);
    stream->read(mac_bytes);

#ifdef DEBUG_HMAC
    show_hmac_debug(nonce, NONCE_LEN, "got nonce ");
    show_hmac_debug(mac, DIGEST_SIZE, "got digest ");
#endif

    return stream->isOk();
}

bool AuthHMAC::check_hmac(unsigned char * mac, unsigned char * mac_check)
{
    int cmp = memcmp(mac, mac_check, DIGEST_SIZE);

#ifdef DEBUG_HMAC
    std::string check = "digest check ";
    if (cmp == 0) {
        check += "successful";
    } else {
        check += "FAILED";
    }
    show_hmac_debug(mac_check, DIGEST_SIZE, check.c_str());
#endif

    return (cmp == 0);
}


void AuthHMAC::fill_nonce(unsigned char* nonce) {
    for (unsigned int i=0; i < NONCE_LEN; i++)
        nonce[i] = static_cast<unsigned char>(rand()%256);
}<|MERGE_RESOLUTION|>--- conflicted
+++ resolved
@@ -79,12 +79,8 @@
     unsigned char * tmp = new unsigned char[key_len];
     strcpy((char*) tmp, key.c_str());
     HMAC_INIT(&context, tmp, (unsigned int)key_len);
-<<<<<<< HEAD
+    delete[] tmp;
     srand((unsigned)time(nullptr));
-=======
-    delete[] tmp;
-    srand((unsigned)time(YARP_NULLPTR));
->>>>>>> 1ca283ce
 
     if (!authentication_enabled) {
         yInfo("Authentication enabled.\n");
