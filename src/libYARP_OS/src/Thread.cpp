--- conflicted
+++ resolved
@@ -59,13 +59,8 @@
 
 
 Thread::~Thread() {
-<<<<<<< HEAD
-    ((ThreadImpl*)implementation)->close();
-    if (implementation!=nullptr) {
-=======
     if (implementation) {
         ((ThreadImpl*)implementation)->close();
->>>>>>> 9cd06c2c
         delete ((ThreadImpl*)implementation);
         implementation = nullptr;
     }
