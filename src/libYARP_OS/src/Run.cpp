--- conflicted
+++ resolved
@@ -364,13 +364,8 @@
         port.read(msg,true);
 
         CHECKPOINT()
-<<<<<<< HEAD
-
-        fprintf(stderr,"%s\n",msg.toString().c_str());
-=======
-        
+
         printf("%s\n",msg.toString().c_str());
->>>>>>> 56e65852
         fflush(stdout);
 
         if (!pServerPort)
