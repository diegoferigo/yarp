--- conflicted
+++ resolved
@@ -1033,13 +1033,8 @@
             // there's an implementation below, but commented out -
             // better solution was to increase recv buffer size
 
-<<<<<<< HEAD
             double first = yarp::os::SystemClock::nowSystem();
-            double now = first;
-=======
-            double first = yarp::os::Time::now();
             double now;
->>>>>>> 68050add
             int ct = 0;
             do {
                 //printf("Busy wait... %d\n", ct);
