--- conflicted
+++ resolved
@@ -415,12 +415,8 @@
         bufferAlerted = false;
     }
     YARP_DEBUG(Logger::get(),
-<<<<<<< HEAD
                ConstString("Warning: buffer size set to ")+ NetType::toString(window_size) + ConstString(", you requested ") + NetType::toString(window_size_desired));
-=======
-               String("Warning: buffer size set to ")+ NetType::toString(window_size) + String(", you requested ") + NetType::toString(window_size_desired));
-#endif
->>>>>>> b447d157
+#endif
 }
 
 
