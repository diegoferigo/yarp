/// -*- mode:C++; tab-width:4; c-basic-offset:4; indent-tabs-mode:nil -*-

/*
 * Copyright (C) 2008 RobotCub Consortium
 * Authors: Paul Fitzpatrick
 * CopyPolicy: Released under the terms of the LGPLv2.1 or later, see LGPL.TXT
 *
 */

#include <stdio.h>

#include <yarp/os/ResourceFinder.h>
#include <yarp/os/Bottle.h>
#include <yarp/os/Property.h>
#include <yarp/os/impl/Logger.h>
#include <yarp/os/impl/String.h>
#include <yarp/os/impl/PlatformStdlib.h>
#include <yarp/os/impl/NameClient.h>
#include <yarp/os/Os.h>
#include <yarp/os/Network.h>
#include <yarp/os/Time.h>

#include <errno.h>

#include <errno.h>

using namespace yarp::os;
using namespace yarp::os::impl;

#define RTARGET stderr
#define RESOURCE_FINDER_CACHE_TIME 10

static ConstString expandUserFileName(const char *fname) {
    ConstString root = NetworkBase::getEnvironment("YARP_CONF");
    ConstString home = NetworkBase::getEnvironment("HOME");
    ConstString homepath = NetworkBase::getEnvironment("HOMEPATH");
    ConstString conf = "";
    if (root!="") {
        conf = root + "/" + fname;
    } else if (homepath!="") {
        conf = NetworkBase::getEnvironment("HOMEDRIVE") + homepath + "\\yarp\\" + fname;
    } else if (home!="") {
        conf = home + "/.yarp/" + fname;
    } else {
        YARP_ERROR(Logger::get(),"Cannot read configuration - please set YARP_CONF or HOME or HOMEPATH");
        ACE_OS::exit(1);
    }
    YARP_DEBUG(Logger::get(),(ConstString("Configuration file: ") + conf).c_str());
    return conf;
}


static ConstString getPwd() {
    ConstString result;
    int len = 5;
    char *buf = NULL;
    while (true) {
        if (buf!=NULL) delete[] buf;
        buf = new char[len];
        if (!buf) break;
        char *dir = ACE_OS::getcwd(buf,len);
        if (dir) {
            result = dir;
            break;
        }
        if (errno!=ERANGE) break;
        len *= 2;
    }
    if (buf!=NULL) delete[] buf;
    buf = NULL;
    return result;
}


<<<<<<< HEAD
static Bottle parsePaths(const ConstString& txt) {
    char slash = NetworkBase::getDirectorySeparator()[0];
    char sep = NetworkBase::getPathSeparator()[0];
    Bottle result;
    const char *at = txt.c_str();
    int slash_tweak = 0;
    int len = 0;
    for (int i=0; i<txt.length(); i++) {
        char ch = txt[i];
        if (ch==sep) {
            result.addString(ConstString(at,len-slash_tweak));
            at += len+1;
            len = 0;
            slash_tweak = 0;
            continue;
        }
        slash_tweak = (ch==slash && len>0)?1:0;
        len++;
    }
    if (len>0) {
        result.addString(ConstString(at,len-slash_tweak));
    }
    return result;
}


static void appendResourceType(ConstString& path,
                               const ConstString& resourceType) {
    if (resourceType=="") return;
    ConstString slash = NetworkBase::getDirectorySeparator();
    if (path.length()>0) {
        if (path[path.length()-1] != slash[0]) {
            path += NetworkBase::getDirectorySeparator();
        }
    }
    path += resourceType;
}

static void prependResourceType(ConstString& path,
                                const ConstString& resourceType) {
    if (resourceType=="") return;
    ConstString slash = NetworkBase::getDirectorySeparator();
    path = resourceType + NetworkBase::getDirectorySeparator() + path;
}

static void appendResourceType(Bottle& paths,
                               const ConstString& resourceType) {
    if (resourceType=="") return;
    for (int i=0; i<paths.size(); i++) {
        ConstString txt = paths.get(i).asString();
        appendResourceType(txt,resourceType);
        paths.get(i) = Value(txt);
    }
}


=======
>>>>>>> e69c644c
class ResourceFinderHelper {
private:
    yarp::os::Bottle apps;
    yarp::os::ConstString root;
    yarp::os::ConstString configFilePath;
    yarp::os::ConstString policyName;
    yarp::os::Property cache;
    bool verbose;
    bool quiet;
public:
    ResourceFinderHelper() {
        verbose = false;
        quiet = false;
    }

    bool addAppName(const char *appName) {
        apps.addString(appName);
        return true;
    }

    bool clearAppNames() {
        apps.clear();
        return true;
    }

    bool isVerbose() const {
        return verbose;
    }

    static ConstString extractPath(const char *fname) {
        String s = fname;
        YARP_STRING_INDEX n = s.rfind('/');
        if (n == String::npos) {
            n = s.rfind('\\');
        }
        if (n != String::npos) {
            s[n] = '\0';
            return ConstString(s.c_str());
        }
        return "";
    }

    bool configureFromPolicy(Property& config, const char *policyName) {
        this->policyName = policyName;
        if (verbose) {
            fprintf(RTARGET,"||| policy set to %s\n", policyName);
        }
        String rootVar = policyName;
        const char *result =
            yarp::os::getenv(rootVar.c_str());
        bool needEnv = false;
#ifdef YARP2_WINDOWS
        needEnv = true;
#endif
        if (result==NULL) {
            root = "";
        } else {
            root = result;
        }
        root = config.check(policyName,Value(root)).asString().c_str();
        if (root == "") {
            if (verbose||needEnv) {
                fprintf(RTARGET,"||| environment variable %s not set\n",
                        rootVar.c_str());
            }
            if (needEnv) {
                return false;
            }
        } else {
            if (verbose) {
                fprintf(RTARGET,"||| %s: %s\n",
                        rootVar.c_str(),root.c_str());
            }
        }
        String checked = "";
        String userConfig = expandUserFileName(ConstString(policyName) + ".ini").c_str();
        String rootConfig = String(root.c_str()) + "/" + policyName + ".ini";
        String altConfig = String("/etc/yarp/policies/") + policyName + ".ini";
#ifndef YARP_NO_DEPRECATED
        String deprecatedConfig = String("/etc/") + policyName + ".ini"; // FIXME Deprecated
#endif // YARP_NO_DEPRECATED
        bool ok = false;
        if (!ok) {
            if (root!="") {
                if (verbose) {
                    fprintf(RTARGET,"||| loading policy from %s\n",
                            rootConfig.c_str());
                }
                checked += " " + rootConfig;
                ok = config.fromConfigFile(rootConfig.c_str(),false);
            }
        }
        if (!needEnv) {
            if (!ok) {
                if (verbose) {
                    fprintf(RTARGET,"||| loading policy from %s\n",
                            userConfig.c_str());
                }
                checked += " " + userConfig;
                ok = config.fromConfigFile(userConfig.c_str(),false);
            }
            if (!ok) {
                if (verbose) {
                    fprintf(RTARGET,"||| loading policy from %s\n",
                            altConfig.c_str());
                }
                checked += " " + altConfig;
                ok = config.fromConfigFile(altConfig.c_str(),false);
            }
#ifndef YARP_NO_DEPRECATED
            if (!ok) {
                if (verbose) {
                    fprintf(RTARGET,"||| loading policy from %s\n",
                            deprecatedConfig.c_str());
                }
                checked += " " + deprecatedConfig;
                ok = config.fromConfigFile(deprecatedConfig.c_str(),false);
                if (ok) {
                    fprintf(RTARGET, "||| WARNING: Loading policies from /etc/ is deprecated,\n"
                                     "|||          you should move them in /etc/yarp/policies/ .\n");
                }
            }
#endif // YARP_NO_DEPRECATED
            if (!ok) {
                altConfig = String("/usr/local/etc/") + policyName + ".ini";
                if (verbose) {
                    fprintf(RTARGET,"||| loading policy from %s\n",
                            altConfig.c_str());
                }
                checked += " " + altConfig;
                ok = config.fromConfigFile(altConfig.c_str(),false);
            }
        }
        /*
          // this would violate the spec
        if (!ok) {
            if (verbose) {
                fprintf(RTARGET,"||| in desperation, loading policy from %s\n",
                        policyName);
            }
            checked += " ";
            checked += policyName;
            ok = config.fromConfigFile(policyName);
        }
        */
        if (!ok) {
            if (!quiet) {
                fprintf(RTARGET,"||| failed to load policy from%s\n",
                        checked.c_str());
            }
            return false;
        }

        // currently only support "capability" style configuration
        if (config.check("style",Value("")).asString()!="capability") {
            if (!quiet) {
                fprintf(RTARGET,"||| policy \"style\" can currently only be \"capability\"\n");
            }
            return false;
        }

        return true;
    }

    bool configure(Property& config, const char *policyName, int argc,
                   char *argv[], bool skip) {
        Property p;
        p.fromCommand(argc,argv,skip);

        //printf("SETTINGS: %s\n", p.toString().c_str());

        if (p.check("verbose")) {
            setVerbose(p.check("verbose",Value(1)).asInt());
        }

        ConstString name = "";
        if (policyName!=NULL) {
            name = policyName;
        }
        name = p.check("policy",Value(name.c_str())).asString();
        if (name=="") {
            const char *result =
                yarp::os::getenv("YARP_POLICY");
            if (result!=NULL) {
                if (verbose) {
                    fprintf(RTARGET,"||| Read policy from YARP_POLICY\n");
                }
                name = result;
            }
        }
        bool skip_policy = false;
        if (name=="") {
            if (verbose) {
                fprintf(RTARGET,"||| no policy found\n");
            }
            skip_policy = true;
        }
        if (name=="none") {
            skip_policy = true;
        }

        bool configured_normally = true;
        if (!skip_policy) {
            config.fromString(p.toString().c_str(),false);
            configured_normally = configureFromPolicy(config,name.c_str());
        }

        if (p.check("context")) {
            clearAppNames();
            ConstString c = p.check("context",Value("default")).asString();
            addAppName(c.c_str());
            if (verbose) {
                fprintf(RTARGET,"||| added context %s\n",
                        c.c_str());
            }
        }

        config.fromCommand(argc,argv,skip,false);
        if (config.check("from")) {
            ConstString from = config.check("from",
                                            Value("config.ini")).toString();
            if (verbose) {
                fprintf(RTARGET,"||| default config file specified as %s\n",
                        from.c_str());
            }
            ConstString corrected = findFile(config,from.c_str(),NULL);
            if (corrected!="") {
                from = corrected;
            }
            ConstString fromPath = extractPath(from.c_str());
            configFilePath = fromPath;
            config.fromConfigFile(from,false);
            config.fromCommand(argc,argv,skip,false);
        }
        return configured_normally;
    }

    bool setDefault(Property& config, const char *key, const char *val) {
        if (!config.check(key)) {
            config.put(key,val);
        }
        return true;
    }

    bool isAbsolute(const char *path) {
        if (path[0]=='/'||path[0]=='\\') {
            return true;
        }
        ConstString str(path);
        if (str.length()>1) {
            if (str[1]==':') {
                return true;
            }
        }
        return false;
    }

    bool isRooted(const char *path) {
        if (isAbsolute(path)) return true;
        ConstString str(path);
        if (str.length()>=2) {
            if (str[0]=='.'&&(str[1]=='/'||str[1]=='\\')) {
                return true;
            }
        } else if (str==".") {
            return true;
        }
        return false;
    }

    yarp::os::ConstString getPath(const char *base1,
                                  const char *base2,
                                  const char *base3,
                                  const char *name) {
        ConstString s = "";
        if (base1!=NULL) {
            if (base1[0]!='\0') {
                s = base1;
                if (ConstString(base1)!="") {
                    s = s + "/";
                }
            }
        }
        if (base2!=NULL) {
            if (isRooted(base2)) {
                s = base2;
            } else {
                s = s + base2;
            }
            if (ConstString(base2)!="") {
                s = s + "/";
            }
        }
        if (base3!=NULL) {
            if (isRooted(base3)) {
                s = base3;
            } else {
                s = s + base3;
            }
            if (ConstString(base3)!="") {
                s = s + "/";
            }
        }

        s = s + name;

        return s;
    }

    yarp::os::ConstString check(const char *base1,
                                const char *base2,
                                const char *base3,
                                const char *name,
                                bool isDir,
                                const Bottle& doc,
                                const char *doc2) {
        ConstString s = getPath(base1,base2,base3,name);

        // check cache first
        Bottle *prev = cache.find(s).asList();
        if (prev!=NULL) {
            double t = prev->get(0).asDouble();
            int flag = prev->get(1).asInt();
            if (Time::now()-t<RESOURCE_FINDER_CACHE_TIME) {
                if (flag) return s;
                return "";
            }
        }

        if (verbose) {
            ConstString base = doc.toString();
            fprintf(RTARGET,"||| checking [%s] (%s%s%s)\n", s.c_str(), 
                    base.c_str(),
                    (base.length()==0) ? "" : " ",
                    doc2);
        }
        bool ok = exists(s.c_str(),isDir);
        Value status;
        YARP_ASSERT(status.asList());
        status.asList()->addDouble(Time::now());
        status.asList()->addInt(ok?1:0);
        cache.put(s,status);
        if (ok) {
            if (verbose) {
                fprintf(RTARGET,"||| found %s\n", s.c_str());
            }
            return s;
        }
        return "";
    }

    yarp::os::ConstString findPath(Property& config, const char *name,
                                   const ResourceFinderOptions *externalOptions) {

        ConstString fname = config.check(name,Value(name)).asString();
        ConstString result = findFileBase(config,fname,true,externalOptions);
        return result;
    }

    yarp::os::Bottle findPaths(Property& config, const char *name,
                               const ResourceFinderOptions *externalOptions,
                               bool enforcePlural = true) {
        ConstString fname = config.check(name,Value(name)).asString();
        Bottle paths;
        if (externalOptions) {
            if (externalOptions->duplicateFilesPolicy == ResourceFinderOptions::All) {
                findFileBase(config,fname,true,paths,*externalOptions);
                return paths;
            }
        }
        ResourceFinderOptions opts;
        if (externalOptions) {
            opts = *externalOptions;
        }
        if (enforcePlural) {
            opts.duplicateFilesPolicy = ResourceFinderOptions::All;
        }
        findFileBase(config,fname,true,paths,opts);
        return paths;
    }

    yarp::os::ConstString findPath(Property& config) {
<<<<<<< HEAD
        ConstString result = findFileBase(config,"",true,NULL);
		if (result=="") result = ".";
=======
        ConstString result = findFileBase(config,"",true);
		if (result=="") result = getPwd();
>>>>>>> e69c644c
        return result;
    }

    yarp::os::ConstString findFile(Property& config, const char *name,
                                   const ResourceFinderOptions *externalOptions) {
        ConstString fname = config.check(name,Value(name)).asString();
        ConstString result = findFileBase(config,fname,false,externalOptions);
        return result;
    }

    yarp::os::ConstString findFileBase(Property& config, const char *name,
                                       bool isDir, 
                                       const ResourceFinderOptions *externalOptions) {
        Bottle output;
        ResourceFinderOptions opts;
        if (externalOptions==NULL) externalOptions = &opts;
        findFileBase(config,name,isDir,output,*externalOptions);
        return output.get(0).asString();
    }

    void findFileBase(Property& config, const char *name,
                      bool isDir,
                      Bottle& output, const ResourceFinderOptions& opts) {
        Bottle doc;
        int prelen = output.size();
        findFileBaseInner(config,name,isDir,true,output,opts,doc,NULL);
        if (output.size()!=prelen) return;
        bool justTop = (opts.duplicateFilesPolicy==ResourceFinderOptions::First);
        if (justTop) {
            if (!quiet) {
                fprintf(RTARGET,"||| did not find %s\n", name);
            }
        }
    }

<<<<<<< HEAD
    void addString(Bottle& output, const ConstString& txt) {
        for (int i=0; i<output.size(); i++) {
            if (txt == output.get(i).asString()) return;
        }
        output.addString(txt);
    }

    void findFileBaseInner(Property& config, const char *name,
                           bool isDir, bool allowPathd,
                           Bottle& output, const ResourceFinderOptions& opts,
                           const Bottle& predoc, const char *reason) {
        Bottle doc;
        if (verbose) {
            doc = predoc;
            if (reason) {
                doc.addString(reason);
            }
=======
        // check current directory
		if (ConstString(name)==""&&isDir) {
            output.addString(getPwd());
            if (justTop) return;
        }
        ConstString str = check(getPwd(),"","",name,isDir);
        if (str!="") {
            output.addString(str);
            if (justTop) return;
>>>>>>> e69c644c
        }
        ResourceFinderOptions::SearchLocations locs = opts.searchLocations;
        ResourceFinderOptions::SearchFlavor flavor = opts.searchFlavor;
        ConstString resourceType = opts.resourceType;

        bool justTop = (opts.duplicateFilesPolicy==ResourceFinderOptions::First);

        // check current directory
        if (locs & ResourceFinderOptions::Directory) {
            if (ConstString(name)==""&&isDir) {
                addString(output,getPwd());
                if (justTop) return;
            }
            ConstString str = check(getPwd(),resourceType,"",name,isDir,doc,"pwd");
            if (str!="") {
                addString(output,str);
                if (justTop) return;
            }
        }

        if (locs & ResourceFinderOptions::NearMainConfig) {
            if (configFilePath!="") {
                ConstString str = check(configFilePath.c_str(),resourceType,"",name,isDir,doc,"defaultConfigFile path");
                if (str!="") {
                    addString(output,str);
                    if (justTop) return;
                }
            }
        }

        if (locs & ResourceFinderOptions::ClassicContext) {
            ConstString cap =
                config.check("capability_directory",Value("app")).asString();
            Bottle defCaps =
                config.findGroup("default_capability").tail();

            // check app dirs
            for (int i=0; i<apps.size(); i++) {
                ConstString str = check(root.c_str(),cap,apps.get(i).asString().c_str(),
                                        name,isDir,doc,"deprecated-old-style-context");
                if (str!="") {
                    addString(output,str);
                    if (justTop) return;
                }
            }

            // check ROOT/app/default/
            for (int i=0; i<defCaps.size(); i++) {
                ConstString str = check(root.c_str(),cap,defCaps.get(i).asString().c_str(),
                                        name,isDir,doc,"deprecated-old-style-context");
                if (str!="") {
                    addString(output,str);
                    if (justTop) return;
                }
            }
        }

        if (locs & ResourceFinderOptions::Robot) {
            ConstString slash = NetworkBase::getDirectorySeparator();
            bool found = false;
            ConstString robot = NetworkBase::getEnvironment("YARP_ROBOT_NAME",
                                                            &found);
            if (!found) robot = "default";

            // Nested search to locate robot directory
            Bottle paths;
            ResourceFinderOptions opts2;
            opts2.searchLocations = (ResourceFinderOptions::SearchLocations)(opts.searchLocations & ~(ResourceFinderOptions::Robot|ResourceFinderOptions::Context|ResourceFinderOptions::ClassicContext|ResourceFinderOptions::NearMainConfig));
            opts2.resourceType = "robots";
            findFileBaseInner(config,robot.c_str(),true,allowPathd,paths,opts2,doc,"robot");
            appendResourceType(paths,resourceType);
            for (int j=0; j<paths.size(); j++) {
                ConstString str = check(paths.get(j).asString().c_str(),
                                        "","",
                                        name,isDir,doc,"robot");
                if (str!="") {
                    addString(output,str);
                    if (justTop) return;
                }
            }
        }

        if (locs & ResourceFinderOptions::Context) {
            for (int i=0; i<apps.size(); i++) {
                ConstString app = apps.get(i).asString();

                // New context still apparently applies only to "applications"
                // which means we need to restrict our attention to "app"
                // directories.  

                // Nested search to locate context directory
                Bottle paths;
                ResourceFinderOptions opts2;
                prependResourceType(app,"app");
                opts2.searchLocations = (ResourceFinderOptions::SearchLocations)(opts.searchLocations & ~(ResourceFinderOptions::Context|ResourceFinderOptions::ClassicContext|ResourceFinderOptions::NearMainConfig));
                findFileBaseInner(config,app.c_str(),true,allowPathd,paths,opts2,doc,"context");
                appendResourceType(paths,resourceType);
                for (int j=0; j<paths.size(); j++) {
                    ConstString str = check(paths.get(j).asString().c_str(),"","",
                                            name,isDir,doc,"context");
                    if (str!="") {
                        addString(output,str);
                        if (justTop) return;
                    }
                }
            }
        }

        // check YARP_CONFIG_HOME
        if ((locs & ResourceFinderOptions::User) &&
            (flavor & ResourceFinderOptions::ConfigLike)) {
            ConstString home = ResourceFinder::getConfigHome();
            if (home!="") {
                appendResourceType(home,resourceType);
                ConstString str = check(home.c_str(),"","",name,isDir,
                                        doc,"YARP_CONFIG_HOME");
                if (str!="") {
                    addString(output,str);
                    if (justTop) return;
                }
            }
        }

        // check YARP_DATA_HOME
        if ((locs & ResourceFinderOptions::User) &&
            (flavor & ResourceFinderOptions::DataLike)) {
            ConstString home = ResourceFinder::getDataHome();
            if (home!="") {
                appendResourceType(home,resourceType);
                ConstString str = check(home.c_str(),"","",name,isDir,
                                        doc,"YARP_DATA_HOME");
                if (str!="") {
                    addString(output,str);
                    if (justTop) return;
                }
            }
        }

        // check YARP_CONFIG_DIRS
        if (locs & ResourceFinderOptions::Sysadmin) {
            Bottle dirs = ResourceFinder::getConfigDirs();
            appendResourceType(dirs,resourceType);
            for (int i=0; i<dirs.size(); i++) {
                ConstString str = check(dirs.get(i).asString().c_str(),
                                        "","",name,isDir,
                                        doc,"YARP_CONFIG_DIRS");
                if (str!="") {
                    addString(output,str);
                    if (justTop) return;
                }
            }
        }

        // check YARP_DATA_DIRS
        if (locs & ResourceFinderOptions::Installed) {
            Bottle dirs = ResourceFinder::getDataDirs();
            appendResourceType(dirs,resourceType);
            for (int i=0; i<dirs.size(); i++) {
                ConstString str = check(dirs.get(i).asString().c_str(),
                                        "","",name,isDir,
                                        doc,"YARP_DATA_DIRS");
                if (str!="") {
                    addString(output,str);
                    if (justTop) return;
                }
            }
        }

        if (allowPathd && (locs & ResourceFinderOptions::Installed)) {
            // Nested search to locate path.d directories
            Bottle pathds;
            ResourceFinderOptions opts2;
            opts2.searchLocations = (ResourceFinderOptions::SearchLocations)(opts.searchLocations & ~(ResourceFinderOptions::Context|ResourceFinderOptions::NearMainConfig));
            opts2.resourceType = "config";
            findFileBaseInner(config,"path.d",true,false,pathds,opts2,doc,"path.d");

            for (int i=0; i<pathds.size(); i++) {
                // check /.../path.d/*
                // this directory is expected to contain *.ini files like this:
                //   [search BUNDLE_NAME]
                //   path /PATH1 /PATH2
                // for example:
                //   [search icub]
                //   path /usr/share/iCub
                Property pathd;
                pathd.fromConfigFile(pathds.get(i).asString());
                Bottle sections = pathd.findGroup("search").tail();
                for (int i=0; i<sections.size(); i++) {
                    ConstString search_name = sections.get(i).asString();
                    Bottle group = pathd.findGroup(search_name);
                    Bottle paths = group.findGroup("path").tail();
                    appendResourceType(paths,resourceType);
                    for (int j=0; j<paths.size(); j++) {
                        ConstString str = check(paths.get(j).asString().c_str(),"","",
                                                name,isDir,doc,"yarp.d");
                        if (str!="") {
                            addString(output,str);
                            if (justTop) return;
                        }
                    }
                }
            }
        }
    }

    bool setVerbose(bool verbose) {
        this->verbose = verbose;
        return this->verbose;
    }

    bool setQuiet(bool quiet) {
        this->quiet = quiet;
        return this->quiet;
    }

    bool exists(const char *fname, bool isDir) {
        ACE_stat s;
        int result = ACE_OS::stat(fname,&s);
        if (result!=0) {
            return false;
        }
        if (!isDir) {
            // if not required to be a directory, pass anything.
            return true;
        }

        // ACE doesn't seem to help us interpret the results of stat
        // in a portable fashion.

        // ACE on Ubuntu 9.10 has issues.
        // Suppressing check for file here since it isn't really needed
        // and causes a lot of problems.
        /*
        ACE_DIR *dir = ACE_OS::opendir(fname);
        if (dir!=NULL) {
            ACE_OS::closedir(dir);
            dir = NULL;
            return true;
        }
        return false;
        */
        return true;
	}


    ConstString getContext() {
        return apps.get(0).asString();
    }

    Bottle getContexts() {
        return apps;
    }

    ConstString context2path(Property& config, const ConstString& context ) {
        ConstString cap =
            config.check("capability_directory",Value("app")).asString();
        ConstString path = getPath(root,cap,context,"");
        if (path.length()>1) {
            if (path[path.length()-1]=='/') {
                path = path.substr(0,path.length()-1);
            }
        }
        return path;
    }
};

#define HELPER(x) (*((ResourceFinderHelper*)(x)))

ResourceFinder::ResourceFinder() {
    implementation = new ResourceFinderHelper();
    YARP_ASSERT(implementation!=NULL);
    owned = true;
    nullConfig = false;
    isConfiguredFlag = false;
}

ResourceFinder::ResourceFinder(Searchable& data, void *implementation) {
    this->implementation = implementation;
    if (!data.isNull()) {
        config.fromString(data.toString());
    }
    nullConfig = data.isNull();
    owned = false;
    isConfiguredFlag = true;
}

ResourceFinder::~ResourceFinder() {
    if (implementation!=NULL) {
        if (owned) {
            delete &HELPER(implementation);
        }
        implementation = NULL;
    }
}


bool ResourceFinder::configure(const char *policyName, int argc, char *argv[],
                               bool skipFirstArgument) {
    isConfiguredFlag = true;
    if (HELPER(implementation).isVerbose()) {
        fprintf(RTARGET,"||| configuring\n");
    }
    return HELPER(implementation).configure(config,policyName,argc,argv,
                                            skipFirstArgument);
}

bool ResourceFinder::addContext(const char *appName) {
    if (appName[0]=='\0') return true;
    if (HELPER(implementation).isVerbose()) {
        fprintf(RTARGET,"||| adding context [%s]\n", appName);
    }
    return HELPER(implementation).addAppName(appName);
}

bool ResourceFinder::clearContext() {
    if (HELPER(implementation).isVerbose()) {
        fprintf(RTARGET,"||| clearing context\n");
    }
    return HELPER(implementation).clearAppNames();
}

bool ResourceFinder::setDefault(const char *key, const char *val) {
    return HELPER(implementation).setDefault(config,key,val);
}


yarp::os::ConstString ResourceFinder::findFile(const char *name) {
    if (HELPER(implementation).isVerbose()) {
        fprintf(RTARGET,"||| finding file [%s]\n", name);
    }
    return HELPER(implementation).findFile(config,name,NULL);
}

yarp::os::ConstString ResourceFinder::findFile(const char *name,
                                               const ResourceFinderOptions& options) {
    if (HELPER(implementation).isVerbose()) {
        fprintf(RTARGET,"||| finding file [%s]\n", name);
    }
    return HELPER(implementation).findFile(config,name,&options);
}

yarp::os::ConstString ResourceFinder::findPath(const char *name) {
    if (HELPER(implementation).isVerbose()) {
        fprintf(RTARGET,"||| finding path [%s]\n", name);
    }
    return HELPER(implementation).findPath(config,name,NULL);
}

yarp::os::ConstString ResourceFinder::findPath(const char *name,
                                               const ResourceFinderOptions& options) {
    if (HELPER(implementation).isVerbose()) {
        fprintf(RTARGET,"||| finding path [%s]\n", name);
    }
    return HELPER(implementation).findPath(config,name,&options);
}

yarp::os::Bottle ResourceFinder::findPaths(const char *name) {
    if (HELPER(implementation).isVerbose()) {
        fprintf(RTARGET,"||| finding paths [%s]\n", name);
    }
    return HELPER(implementation).findPaths(config,name,NULL);
}

yarp::os::Bottle ResourceFinder::findPaths(const char *name,
                                           const ResourceFinderOptions& options) {
    if (HELPER(implementation).isVerbose()) {
        fprintf(RTARGET,"||| finding paths [%s]\n", name);
    }
    return HELPER(implementation).findPaths(config,name,&options);
}

yarp::os::ConstString ResourceFinder::findPath() {
    if (HELPER(implementation).isVerbose()) {
        fprintf(RTARGET,"||| finding path\n");
    }
    return HELPER(implementation).findPath(config);
}


bool ResourceFinder::setVerbose(bool verbose) {
    return HELPER(implementation).setVerbose(verbose);
}

bool ResourceFinder::setQuiet(bool quiet) {
    return HELPER(implementation).setQuiet(quiet);
}



bool ResourceFinder::check(const char *key) {
    return config.check(key);
}


Value& ResourceFinder::find(const char *key) {
    return config.find(key);
}


Bottle& ResourceFinder::findGroup(const char *key) {
    return config.findGroup(key);
}


bool ResourceFinder::isNull() const {
    return nullConfig||config.isNull();
}


ConstString ResourceFinder::toString() const {
    return config.toString();
}

ConstString ResourceFinder::getContext() {
    return HELPER(implementation).getContext();
}

ConstString ResourceFinder::getContextPath() {
    return HELPER(implementation).context2path(config,
                                               HELPER(implementation).getContext());
}

Bottle ResourceFinder::getContexts() {
    return HELPER(implementation).getContexts();
}


ResourceFinder ResourceFinder::findNestedResourceFinder(const char *key) {
    return ResourceFinder(findGroup(key),implementation);
}


ResourceFinder& ResourceFinder::getResourceFinderSingleton() {
    return NameClient::getNameClient().getResourceFinder();
}


ConstString ResourceFinder::getDataHome() {
    ConstString slash = NetworkBase::getDirectorySeparator();
    bool found = false;
    ConstString yarp_version = NetworkBase::getEnvironment("YARP_DATA_HOME",
                                                           &found);
    if (yarp_version != "") return yarp_version;
    ConstString xdg_version = NetworkBase::getEnvironment("XDG_DATA_HOME",
                                                          &found);
    if (found) return xdg_version + slash + "yarp";
#ifdef _WIN32
    ConstString app_version = NetworkBase::getEnvironment("APPDATA");
    if (app_version != "") {
        return app_version + slash + "yarp";
    }
#endif
    ConstString home_version = NetworkBase::getEnvironment("HOME");
    if (home_version != "") {
        return home_version
            + slash + ".local"
            + slash + "share"
            + slash + "yarp";
    }
    return "";
}


ConstString ResourceFinder::getConfigHome() {
    ConstString slash = NetworkBase::getDirectorySeparator();
    bool found = false;
    ConstString yarp_version = NetworkBase::getEnvironment("YARP_CONFIG_HOME",
                                                           &found);
    if (found) return yarp_version;
    ConstString xdg_version = NetworkBase::getEnvironment("XDG_CONFIG_HOME",
                                                          &found);
    if (found) return xdg_version + slash + "yarp";
#ifdef _WIN32
    ConstString app_version = NetworkBase::getEnvironment("APPDATA");
    if (app_version != "") {
        return app_version + slash + "yarp" + slash + "config";
    }
#endif
    ConstString home_version = NetworkBase::getEnvironment("HOME");
    if (home_version != "") {
        return home_version
            + slash + ".config"
            + slash + "yarp";
    }
    return "";
}


Bottle ResourceFinder::getDataDirs() {
    ConstString slash = NetworkBase::getDirectorySeparator();
    bool found = false;
    Bottle yarp_version = parsePaths(NetworkBase::getEnvironment("YARP_DATA_DIRS",
                                                                 &found));
    if (found) return yarp_version;
    Bottle xdg_version = parsePaths(NetworkBase::getEnvironment("XDG_DATA_DIRS",
                                                                &found));
    if (found) {
        appendResourceType(xdg_version,"yarp");
        return xdg_version;
    }
#ifdef _WIN32
    ConstString app_version = NetworkBase::getEnvironment("YARP_DIR");
    if (app_version != "") {
        appendResourceType(app_version,"yarp");
        Bottle result;
        result.addString(app_version);
        return result;
    }
#endif
    Bottle result;
    result.addString("/usr/local/share/yarp");
    result.addString("/usr/share/yarp");
    return result;
}


Bottle ResourceFinder::getConfigDirs() {
    ConstString slash = NetworkBase::getDirectorySeparator();
    bool found = false;
    Bottle yarp_version = parsePaths(NetworkBase::getEnvironment("YARP_CONFIG_DIRS",
                                                                 &found));
    if (found) return yarp_version;
    Bottle xdg_version = parsePaths(NetworkBase::getEnvironment("XDG_CONFIG_DIRS",
                                                                &found));
    if (found) {
        appendResourceType(xdg_version,"yarp");
        return xdg_version;
    }
#ifdef _WIN32
    ConstString app_version = NetworkBase::getEnvironment("ALLUSERSPROFILE");
    if (app_version != "") {
        appendResourceType(app_version,"yarp");
        Bottle result;
        result.addString(app_version);
        return result;
    }
#endif
    Bottle result;
    result.addString("/etc/yarp");
    return result;
}



bool ResourceFinder::readConfig(Property& config,
                                const char *key,
                                const ResourceFinderOptions& options) {
    Bottle bot = HELPER(implementation).findPaths(config,key,&options,false);

    for (int i=bot.size()-1; i>=0; i--) {
        ConstString fname = bot.get(i).asString();
        config.fromConfigFile(fname,false);
    }

    return bot.size()>=1;
}<|MERGE_RESOLUTION|>--- conflicted
+++ resolved
@@ -72,7 +72,6 @@
 }
 
 
-<<<<<<< HEAD
 static Bottle parsePaths(const ConstString& txt) {
     char slash = NetworkBase::getDirectorySeparator()[0];
     char sep = NetworkBase::getPathSeparator()[0];
@@ -129,8 +128,6 @@
 }
 
 
-=======
->>>>>>> e69c644c
 class ResourceFinderHelper {
 private:
     yarp::os::Bottle apps;
@@ -513,13 +510,8 @@
     }
 
     yarp::os::ConstString findPath(Property& config) {
-<<<<<<< HEAD
         ConstString result = findFileBase(config,"",true,NULL);
-		if (result=="") result = ".";
-=======
-        ConstString result = findFileBase(config,"",true);
 		if (result=="") result = getPwd();
->>>>>>> e69c644c
         return result;
     }
 
@@ -555,7 +547,6 @@
         }
     }
 
-<<<<<<< HEAD
     void addString(Bottle& output, const ConstString& txt) {
         for (int i=0; i<output.size(); i++) {
             if (txt == output.get(i).asString()) return;
@@ -573,17 +564,6 @@
             if (reason) {
                 doc.addString(reason);
             }
-=======
-        // check current directory
-		if (ConstString(name)==""&&isDir) {
-            output.addString(getPwd());
-            if (justTop) return;
-        }
-        ConstString str = check(getPwd(),"","",name,isDir);
-        if (str!="") {
-            output.addString(str);
-            if (justTop) return;
->>>>>>> e69c644c
         }
         ResourceFinderOptions::SearchLocations locs = opts.searchLocations;
         ResourceFinderOptions::SearchFlavor flavor = opts.searchFlavor;
