/*
 * Copyright (C) 2006-2018 Istituto Italiano di Tecnologia (IIT)
 * All rights reserved.
 *
 * This software may be modified and distributed under the terms of the
 * BSD-3-Clause license. See the accompanying LICENSE file for details.
 */

#ifndef YARP_OS_NULLCONNECTIONREADER_H
#define YARP_OS_NULLCONNECTIONREADER_H

#include <yarp/os/api.h>

#include <yarp/os/ConnectionReader.h>
#include <yarp/os/Value.h>

namespace yarp {
namespace os {

/**
 *
 * Dummy ConnectionReader that has no data.
 *
 */
class YARP_OS_API NullConnectionReader : public ConnectionReader
{
private:
    Value blank;

public:
<<<<<<< HEAD
    virtual bool expectBlock(char* data, size_t len) override;
    virtual std::string expectText(const char terminatingChar = '\n') override;
    virtual std::int8_t expectInt8() override;
    virtual std::int16_t expectInt16() override;
    virtual std::int32_t expectInt32() override;
    virtual std::int64_t expectInt64() override;
    virtual yarp::conf::float32_t expectFloat32() override;
    virtual yarp::conf::float64_t expectFloat64() override;
    virtual bool pushInt(int x) override;
    virtual bool isTextMode() const override;
    virtual bool convertTextMode() override;
    virtual size_t getSize() const override;
    virtual ConnectionWriter* getWriter() override;
    virtual Bytes readEnvelope() override;
    virtual Portable* getReference() const override;
    virtual Contact getRemoteContact() const override;
    virtual Contact getLocalContact() const override;
    virtual bool isValid() const override;
    virtual bool isActive() const override;
    virtual bool isError() const override;
    virtual void requestDrop() override;
    virtual const Searchable& getConnectionModifiers() const override;
=======
    bool expectBlock(char* data, size_t len) override;
    std::string expectText(int terminatingChar = '\n') override;
    std::int8_t expectInt8() override;
    std::int16_t expectInt16() override;
    std::int32_t expectInt32() override;
    std::int64_t expectInt64() override;
    yarp::conf::float32_t expectFloat32() override;
    yarp::conf::float64_t expectFloat64() override;
    bool pushInt(int x) override;
    bool isTextMode() const override;
    bool convertTextMode() override;
    size_t getSize() const override;
    ConnectionWriter* getWriter() override;
    Bytes readEnvelope() override;
    Portable* getReference() const override;
    Contact getRemoteContact() const override;
    Contact getLocalContact() const override;
    bool isValid() const override;
    bool isActive() const override;
    bool isError() const override;
    void requestDrop() override;
    const Searchable& getConnectionModifiers() const override;
>>>>>>> ff713f36
};

} // namespace os
} // namespace yarp

#endif // YARP_OS_NULLCONNECTIONREADER_H<|MERGE_RESOLUTION|>--- conflicted
+++ resolved
@@ -28,32 +28,8 @@
     Value blank;
 
 public:
-<<<<<<< HEAD
-    virtual bool expectBlock(char* data, size_t len) override;
-    virtual std::string expectText(const char terminatingChar = '\n') override;
-    virtual std::int8_t expectInt8() override;
-    virtual std::int16_t expectInt16() override;
-    virtual std::int32_t expectInt32() override;
-    virtual std::int64_t expectInt64() override;
-    virtual yarp::conf::float32_t expectFloat32() override;
-    virtual yarp::conf::float64_t expectFloat64() override;
-    virtual bool pushInt(int x) override;
-    virtual bool isTextMode() const override;
-    virtual bool convertTextMode() override;
-    virtual size_t getSize() const override;
-    virtual ConnectionWriter* getWriter() override;
-    virtual Bytes readEnvelope() override;
-    virtual Portable* getReference() const override;
-    virtual Contact getRemoteContact() const override;
-    virtual Contact getLocalContact() const override;
-    virtual bool isValid() const override;
-    virtual bool isActive() const override;
-    virtual bool isError() const override;
-    virtual void requestDrop() override;
-    virtual const Searchable& getConnectionModifiers() const override;
-=======
     bool expectBlock(char* data, size_t len) override;
-    std::string expectText(int terminatingChar = '\n') override;
+    std::string expectText(const char terminatingChar = '\n') override;
     std::int8_t expectInt8() override;
     std::int16_t expectInt16() override;
     std::int32_t expectInt32() override;
@@ -74,7 +50,6 @@
     bool isError() const override;
     void requestDrop() override;
     const Searchable& getConnectionModifiers() const override;
->>>>>>> ff713f36
 };
 
 } // namespace os
