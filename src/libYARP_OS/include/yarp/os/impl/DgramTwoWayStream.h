--- conflicted
+++ resolved
@@ -39,31 +39,12 @@
 #ifndef YARP_HAS_ACE
                           dgram_sockfd(-1),
 #endif
-                          dgram(YARP_NULLPTR), mgram(YARP_NULLPTR),
+                          dgram(nullptr), mgram(nullptr),
                           mutex(1), readAt(0), readAvail(0),
                           writeAvail(0), pct(0), happy(true),
                           bufferAlertNeeded(false), bufferAlerted(false),
                           multiMode(false), errCount(0), lastReportTime(0)
     {
-<<<<<<< HEAD
-        interrupting = false;
-        closed = false;
-        reader = false;
-        writer = false;
-        dgram = nullptr;
-        mgram = nullptr;
-        happy = true;
-        bufferAlerted = bufferAlertNeeded = false;
-        multiMode = false;
-        errCount = 0;
-        lastReportTime = 0;
-        readAt = 0;
-        readAvail = 0;
-        writeAvail = 0;
-        pct = 0;
-=======
-
->>>>>>> ff58baac
     }
 
     virtual bool openMonitor(int readSize=0, int writeSize=0)
