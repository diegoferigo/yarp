--- conflicted
+++ resolved
@@ -121,22 +121,6 @@
     void push(const Bytes& data, bool copy);
 
     // defined by yarp::os::ConnectionWriter
-<<<<<<< HEAD
-    virtual bool isTextMode() const override;
-    virtual bool isBareMode() const override;
-    virtual bool convertTextMode() override;
-    virtual void declareSizes(int argc, int* argv) override; // FIXME Remove?
-    virtual void setReplyHandler(PortReader& reader) override;
-    virtual void appendInt8(std::int8_t data) override;
-    virtual void appendInt16(std::int16_t data) override;
-    virtual void appendInt32(std::int32_t data) override;
-    virtual void appendInt64(std::int64_t data) override;
-    virtual void appendFloat32(yarp::conf::float32_t data) override;
-    virtual void appendFloat64(yarp::conf::float64_t data) override;
-    virtual void appendBlock(const char* data, size_t len) override;
-    virtual void appendString(const char* str, const char terminate = '\n') override;
-    virtual void appendExternalBlock(const char* data, size_t len) override;
-=======
     bool isTextMode() const override;
     bool isBareMode() const override;
     bool convertTextMode() override;
@@ -149,9 +133,8 @@
     void appendFloat32(yarp::conf::float32_t data) override;
     void appendFloat64(yarp::conf::float64_t data) override;
     void appendBlock(const char* data, size_t len) override;
-    void appendString(const char* str, int terminate = '\n') override;
+    void appendString(const char* str, const char terminate = '\n') override;
     void appendExternalBlock(const char* data, size_t len) override;
->>>>>>> ff713f36
 
     /**
      * Add a buffer by recording a reference to it, without copying it.
