/*
 * Copyright (C) 2006 RobotCub Consortium
 * Authors: Paul Fitzpatrick
 * CopyPolicy: Released under the terms of the LGPLv2.1 or later, see LGPL.TXT
 */

#ifndef YARP_OS_IMPL_BUFFEREDCONNECTIONWRITER_H
#define YARP_OS_IMPL_BUFFEREDCONNECTIONWRITER_H

#include <yarp/os/ConnectionWriter.h>
#include <yarp/os/ConnectionReader.h>
#include <yarp/os/SizedWriter.h>
#include <yarp/os/ManagedBytes.h>
#include <yarp/os/impl/Logger.h>
#include <yarp/os/NetType.h>
#include <yarp/os/StringOutputStream.h>
#include <yarp/os/Vocab.h>
#include <yarp/os/Bottle.h>
#include <yarp/os/NetInt64.h>

#include <vector>
#include <cstdlib>

namespace yarp {
    namespace os {
        namespace impl {
            class BufferedConnectionWriter;
            class ConnectionRecorder;
            using yarp::os::ConnectionWriter;
            using yarp::os::ConnectionReader;
        }
    }
    using os::ConnectionWriter;
    using os::ConnectionReader;
}

/**
 * When allocating space to store serialized data, we start off with
 * a block of this size.  It will be resized as necessary.
 * Data can optionally have a header, serialized separately.
 */
#define BUFFERED_CONNECTION_INITIAL_POOL_SIZE (1024)

/**
 * A helper for creating cached object descriptions.  When a object is
 * to be sent from one port to another, and we have multiple
 * connections but don't want to serialize the object multiple times,
 * a BufferedConnectionWriter is useful. It will create buffer space
 * for any parts serialized on the fly, and keep track of any external
 * blocks (e.g. arrays of pixel data) that we want to include verbatim
 * in the message.  This class plays no role in management of the
 * lifecycle of external blocks (e.g. when they are created/destroyed,
 * or when they may change in value). If you use external blocks, be
 * sure to pay attention to onCompletion() events on your object.
 */
class YARP_OS_impl_API yarp::os::impl::BufferedConnectionWriter : public ConnectionWriter, public SizedWriter {
public:

    /**
     * Constructor.
     *
     * @param textMode suggest that the object be serialized in a human
     * readable format.  BufferedConnectionWriter simply passes this flag
     * along to read/write methods, it takes on action on it.
     *
     * @param bareMode suggest that the object be serialized with the
     * assumption that all type information is known by recipient.
     * BufferedConnectionWriter simply passes this flag along to read/write
     * methods, it takes on action on it.
     */
    BufferedConnectionWriter(bool textMode = false,
                             bool bareMode = false) : textMode(textMode), bareMode(bareMode)
    {
        reader = nullptr;
        target = &lst;
        target_used = &lst_used;
        ref = nullptr;
        initialPoolSize = BUFFERED_CONNECTION_INITIAL_POOL_SIZE;
        stopPool();
        shouldDrop = false;
        convertTextModePending = false;
        lst_used = 0;
        header_used = 0;
    }

    /**
     * Destructor.
     */
    virtual ~BufferedConnectionWriter() {
        clear();
    }

    /**
     * Completely clear the writer and start afresh.
     *
     * @param textMode see parameter to constructor for details
     */
    void reset(bool textMode) {
        this->textMode = textMode;
        clear();
        reader = nullptr;
        ref = nullptr;
        convertTextModePending = false;
    }

    /**
     * Tell the writer that we will be serializing a new object, but to
     * keep any cached buffers that already exist.  If the structure
     * of the new object matches that of what came before, the buffers
     * will be reused without any new memory allocation being necessary.
     * If the structure differs, memory allocation may be needed.
     */
    void restart();

    /**
     * Clear all cached data.
     */
    virtual void clear() override {
        target = &lst;
        target_used = &lst_used;

        size_t i;
        for (i=0; i<lst.size(); i++) {
            delete lst[i];
        }
        lst.clear();
        for (i=0; i<header.size(); i++) {
            delete header[i];
        }
        header.clear();
        stopPool();
        lst_used = 0;
        header_used = 0;
    }

    /**
     * Add the specified bytes to the current pool buffer.
     * The pool buffer is a place to concatenate small
     * blocks of data that are not being held externally.
     * This requires a memory copy, so for large blocks
     * of data consider adding these separately.
     * A pool buffer will be created if none already exists.
     *
     * @return true on success
     */
    bool addPool(const yarp::os::Bytes& data);

    /**
     * Stop adding to the current pool buffer. Any further calls to
     * addPool() for the current write will result in creation
     * of a new pool.
     */
    void stopPool() {
        pool = nullptr;
        poolIndex = 0;
        poolLength = initialPoolSize;
        poolCount = 0;
    }

    /**
     * Add the specified buffer to the list of buffers to be written.
     * If the copy flag is set, the data in the buffer is copied,
     * otherwise a reference to it is kept (be careful to keep the
     * buffer valid until all writes that use it are complete and
     * onComplete() has been called on the object being sent).
     *
     * @param data the buffer to add
     * @param copy whether the data should be copied, or a reference stored
     */
    void push(const Bytes& data, bool copy);

    /**
     * Add a buffer by recording a reference to it, without copying it.
     * Be careful, this is the opposite of what appendBlock(ptr, len)
     * does. Sorry about that.
     *
     * @param data the buffer to add
     */
    virtual void appendBlock(const yarp::os::Bytes& data) {
        stopPool();
        push(data, false);
    }

    /**
     * Add a buffer by copying its contents
     *
     * @param data the buffer to add
     */
    virtual void appendBlockCopy(const Bytes& data) {
        push(data, true);
    }

    // defined by yarp::os::ConnectionWriter
    virtual void appendInt(int data) override {
        NetInt32 i = data;
        yarp::os::Bytes b((char*)(&i), sizeof(i));
        push(b, true);
    }

    // defined by yarp::os::ConnectionWriter
    virtual void appendInt64(const YARP_INT64& data) override {
        NetInt64 i = data;
        yarp::os::Bytes b((char*)(&i), sizeof(i));
        push(b, true);
    }

    // defined by yarp::os::ConnectionWriter
    virtual void appendDouble(double data) override {
        NetFloat64 i = data;
        yarp::os::Bytes b((char*)(&i), sizeof(i));
        push(b, true);
    }

    virtual void appendStringBase(const ConstString& data) {
        yarp::os::Bytes b((char*)(data.c_str()), data.length()+1);
        push(b, true);
    }

    /**
     * Send a string along with a carriage-return-line-feed sequence.
     * This is a convenience function used by old parts of yarp,
     * for telnet compatibility on sockets.
     *
     * @param data string to write, not including carriage-return-line-feed.
     */
    virtual void appendLine(const ConstString& data) {
        yarp::os::Bytes b((char*)(data.c_str()), data.length());
        push(b, true);
        const char *eol = "\r\n"; // for windows compatibility
        yarp::os::Bytes beol((char*)eol, 2);
        push(beol, true);
    }

    // defined by yarp::os::ConnectionWriter
    virtual bool isTextMode() override {
        return textMode;
    }

    // defined by yarp::os::ConnectionWriter
    virtual bool isBareMode() override {
        return bareMode;
    }

    // defined by yarp::os::SizedWriter
    bool write(ConnectionWriter& connection) override {
        stopWrite();
        size_t i;
        for (i=0; i<header_used; i++) {
            yarp::os::ManagedBytes& b = *(header[i]);
            connection.appendBlock(b.get(), b.used());
        }
        for (i=0; i<lst_used; i++) {
            yarp::os::ManagedBytes& b = *(lst[i]);
            connection.appendBlock(b.get(), b.used());
        }
        return !connection.isError();
    }

    // defined by yarp::os::SizedWriter
    void write(OutputStream& os) override;

    /**
     * @return the size of the message that will be sent, in bytes, including
     * the header and payload.
     */
    virtual size_t dataSize() {
        size_t i;
        size_t len=0;
        for (i=0; i<header_used; i++) {
            yarp::os::ManagedBytes& b = *(header[i]);
            len += b.usedBytes().length();
        }
        for (i=0; i<lst_used; i++) {
            yarp::os::ManagedBytes& b = *(lst[i]);
            len += b.usedBytes().length();
        }
        return len;
    }

    // defined by yarp::os::SizedWriter
    virtual size_t length() override {
        return header_used+lst_used;
    }

    // defined by yarp::os::SizedWriter
    virtual size_t headerLength() override {
        return header_used;
    }

    /**
     * @return number of cache buffers lying around, internal or external
     */
    size_t bufferCount() const {
        return header.size() + lst.size();
    }

    // defined by yarp::os::SizedWriter
    virtual size_t length(size_t index) override {
        if (index<header_used) {
            yarp::os::ManagedBytes& b = *(header[index]);
            return b.used();
        }
        yarp::os::ManagedBytes& b = *(lst[index-header.size()]);
        return b.used();
    }

    // defined by yarp::os::SizedWriter
    virtual const char *data(size_t index) override {
        if (index<header_used) {
            yarp::os::ManagedBytes& b = *(header[index]);
            return (const char *)b.get();
        }
        yarp::os::ManagedBytes& b = *(lst[index-header.size()]);
        return (const char *)b.get();
    }

    /**
     * @return the message serialized as a string
     */
    ConstString toString();

    // defined by yarp::os::ConnectionWriter
    virtual void appendBlock(const char *data, size_t len) override {
        appendBlockCopy(yarp::os::Bytes((char*)data, len));
    }

    // defined by yarp::os::ConnectionWriter
    virtual void appendString(const char *str, int terminate = '\n') override {
        if (terminate=='\n') {
            appendLine(str);
        } else if (terminate==0) {
            appendStringBase(str);
        } else {
            ConstString s = str;
            s += terminate;
            appendBlockCopy(yarp::os::Bytes((char*)(s.c_str()), s.length()));
        }
    }

    // defined by yarp::os::ConnectionWriter
    virtual void appendExternalBlock(const char *data, size_t len) override {
        appendBlock(yarp::os::Bytes((char*)data, len));
    }

    // defined by yarp::os::ConnectionWriter
    virtual void declareSizes(int argc, int *argv) override {
        YARP_UNUSED(argc);
        YARP_UNUSED(argv);
        // this method is never called yet, so no point using it yet.
    }

    // defined by yarp::os::ConnectionWriter
    virtual void setReplyHandler(PortReader& reader) override {
        this->reader = &reader;
    }

    // defined by yarp::os::SizedWriter
    virtual PortReader *getReplyHandler() override {
        return reader;
    }

    // defined by yarp::os::ConnectionWriter
    virtual bool convertTextMode() override;

    /**
     *
     * Switch to storing a header.  Buffers are tracked separately
     * for the header.
     *
     */
    void addToHeader() {
        stopPool();
        target = &header;
        target_used = &header_used;
    }

    // defined by yarp::os::SizedWriter
    virtual yarp::os::Portable *getReference() override {
        return ref;
    }

    // defined by yarp::os::ConnectionWriter
    virtual void setReference(yarp::os::Portable *obj) override {
        ref = obj;
    }

    // defined by yarp::os::ConnectionWriter
    virtual bool isValid() override {
        return true;
    }

    // defined by yarp::os::ConnectionWriter
    virtual bool isActive() override {
        return true;
    }

    // defined by yarp::os::ConnectionWriter
    virtual bool isError() override {
        return false;  // output errors are of no significance at user level
    }

    // defined by yarp::os::ConnectionWriter
   virtual void requestDrop() override {
        shouldDrop = true;
    }

    // defined by yarp::os::SizedWriter
    bool dropRequested() override {
        return shouldDrop;
    }

    // defined by yarp::os::SizedWriter
    virtual void startWrite() override {}

    // defined by yarp::os::SizedWriter
    virtual void stopWrite() override {
        // convert, last thing, if requested
        applyConvertTextMode();
    }

    // defined by yarp::os::ConnectionWriter
    virtual SizedWriter *getBuffer() override {
        return this;
    }

    /**
     * Write message to a receiving object.  This is to simplify writing tests,
     * YARP does not use this internally.
     * @param obj object to write into
     * @return true on success
     */
    bool write(PortReader& obj);

    /**
     * Set a custom initial pool size, which affects the size of buffers
     * created for temporary data storage.  If this method is not called,
     * the default used is BUFFERED_CONNECTION_INITIAL_POOL_SIZE
     * @param size the initial buffer size (in bytes) to use
     */
    void setInitialPoolSize(size_t size) {
        initialPoolSize = size;
    }

private:
    /**
     * Do the work of converting a text mode message to binary,
     * if that has been requested. Conversion can only happen once
     * the full message is available, whereas conversion can be
     * requested at any time.
     *
     * @return true on success
     */
    bool applyConvertTextMode();


    std::vector<yarp::os::ManagedBytes *> lst;    ///< buffers in payload
    std::vector<yarp::os::ManagedBytes *> header; ///< buffers in header
    std::vector<yarp::os::ManagedBytes *> *target;///< points to header or payload
    yarp::os::ManagedBytes *pool; ///< the pool buffer (in lst or header)
    size_t poolIndex;  ///< current offset into pool buffer
    size_t poolCount;  ///< number of pool buffers allocated
    size_t poolLength; ///< length of current pool buffer
    yarp::os::PortReader *reader; ///< reply handler, if any
    bool textMode;     ///< should we be writing in text mode
    bool bareMode;     ///< should we be writing without including type info
    bool convertTextModePending; ///< will we need to do an automatic textmode conversion
    yarp::os::Portable *ref; ///< object reference for when serialization can be skipped
    bool shouldDrop;   ///< should the connection drop after writes
    size_t lst_used;   ///< how many payload buffers are in use for the current message
    size_t header_used;///< how many header buffers are in use for the current message
    size_t *target_used;///< points to lst_used of header_used
    size_t initialPoolSize; ///< size of new pool buffers
};


/**
 * A helper for recording entire message/reply transactions
 */
class yarp::os::impl::ConnectionRecorder : public ConnectionReader,
            public ConnectionWriter, public yarp::os::PortWriter {
private:
    ConnectionReader *reader;
    ConnectionWriter *writer;
    BufferedConnectionWriter readerStore;
    BufferedConnectionWriter writerStore;
    bool writing;
    bool wrote;
    bool skipNextInt;
    yarp::os::Bottle blank;
public:
    ConnectionRecorder() {
<<<<<<< HEAD
        reader = nullptr;
=======
        reader = YARP_NULLPTR;
        writer = YARP_NULLPTR;
>>>>>>> 9cd06c2c
        writing = false;
        wrote = false;
        skipNextInt = false;
    }

    /**
     * Call this to wrap a specific ConnectionReader.
     */
    void init(ConnectionReader *wrappedReader) {
        reader = wrappedReader;
        if (reader->isTextMode()) {
            reader->convertTextMode();
        }
        writing = false;
    }

    /**
     * Call this when all reading/writing has been done.
     */
    void fini() {
        if (writing) {
            if (writer->isTextMode()) {
                writer->convertTextMode();
            }
            writing = false;
        }
    }

    virtual bool expectBlock(const char *data, size_t len) override {
        bool ok = reader->expectBlock(data, len);
        if (ok) {
            readerStore.appendBlock(data, len);
        }
        return ok;
    }

    virtual ConstString expectText(int terminatingChar) override {
        ConstString str = reader->expectText(terminatingChar);
        readerStore.appendString(str.c_str(), terminatingChar);
        return str;
    }

    virtual int expectInt() override {
        int x = reader->expectInt();
        if (!skipNextInt) {
            readerStore.appendInt(x);
        } else {
            skipNextInt = false;
        }
        return x;
    }

    virtual YARP_INT64 expectInt64() override {
        YARP_INT64 x = reader->expectInt64();
        readerStore.appendInt64(x);
        return x;
    }

    virtual bool pushInt(int x) override {
        bool ok = reader->pushInt(x);
        skipNextInt = skipNextInt || ok;
        return ok;
    }

    virtual double expectDouble() override {
        double x = reader->expectDouble();
        readerStore.appendDouble(x);
        return x;
    }

    virtual bool isTextMode() override {
        return false;
    }

    virtual bool isBareMode() override {
        return false;
    }

    virtual bool convertTextMode() override {
        return false;
    }

    virtual size_t getSize() override {
        return reader->getSize();
    }


    virtual ConnectionWriter *getWriter() override {
        writer = reader->getWriter();
        writing = true;
        wrote = true;
        return this;
    }

    virtual Portable *getReference() override {
        return reader->getReference();
    }

    virtual Contact getRemoteContact() override {
        return reader->getRemoteContact();
    }

    virtual Contact getLocalContact() override {
        return reader->getLocalContact();
    }

    virtual bool isValid() override {
        // shared
        if (writing) {
            return writer->isValid();
        }
        return reader->isValid();
    }

    virtual bool isActive() override {
        // shared
        if (writing) {
            return writer->isActive();
        }
        return reader->isActive();
    }

    virtual bool isError() override {
        // shared
        if (writing) {
            return writer->isError();
        }
        return reader->isError();
    }


    virtual void appendBlock(const char *data, size_t len) override {
        writer->appendBlock(data, len);
        writerStore.appendBlock(data, len);
    }

    virtual void appendInt(int data) override {
        writer->appendInt(data);
        writerStore.appendInt(data);
    }

    virtual void appendInt64(const YARP_INT64& data) override {
        writer->appendInt64(data);
        writerStore.appendInt64(data);
    }

    virtual void appendDouble(double data) override {
        writer->appendDouble(data);
        writerStore.appendDouble(data);
    }

    virtual void appendString(const char *str, int terminate) override {
        writer->appendString(str, terminate);
        writerStore.appendString(str, terminate);
    }

    virtual void appendExternalBlock(const char *data, size_t len) override {
        writer->appendExternalBlock(data, len);
        writerStore.appendExternalBlock(data, len);
    }

    virtual void declareSizes(int argc, int *argv) override {
        writer->declareSizes(argc, argv);
    }

    virtual void setReplyHandler(PortReader& reader) override {
        writer->setReplyHandler(reader);
    }

    virtual void setReference(Portable *obj) override {
        writer->setReference(obj);
    }

    virtual bool write(ConnectionWriter& connection) override {
        if (hasReply()) {
            connection.appendInt(BOTTLE_TAG_LIST); // nested structure
            connection.appendInt(3);               // with three elements
            connection.appendInt(BOTTLE_TAG_VOCAB);
            connection.appendInt(VOCAB3('r', 'p', 'c'));
            bool ok = readerStore.write(connection);
            if (ok) {
                writerStore.write(connection);
            }
            return ok;
        } else {
            return readerStore.write(connection);
        }
    }

    virtual void requestDrop() override {
    }

    virtual yarp::os::Searchable& getConnectionModifiers() override {
        return blank;
    }

    BufferedConnectionWriter& getMessage() { return readerStore; }
    BufferedConnectionWriter& getReply() { return writerStore; }
    bool hasReply() { return wrote; }
    virtual SizedWriter *getBuffer() override { return nullptr; }

    virtual bool setSize(size_t len) override {
        return reader->setSize(len);
    }
};



#endif // YARP_OS_IMPL_BUFFEREDCONNECTIONWRITER_H<|MERGE_RESOLUTION|>--- conflicted
+++ resolved
@@ -489,12 +489,8 @@
     yarp::os::Bottle blank;
 public:
     ConnectionRecorder() {
-<<<<<<< HEAD
         reader = nullptr;
-=======
-        reader = YARP_NULLPTR;
-        writer = YARP_NULLPTR;
->>>>>>> 9cd06c2c
+        writer = nullptr;
         writing = false;
         wrote = false;
         skipNextInt = false;
