--- conflicted
+++ resolved
@@ -61,33 +61,6 @@
     virtual void setReference(yarp::os::Portable *obj);
 
     /**** OVERRIDES ****/
-<<<<<<< HEAD
-    virtual bool setSize(size_t len) override;
-    virtual size_t getSize() const override;
-    virtual bool pushInt(int x) override;
-    virtual std::int8_t expectInt8() override;
-    virtual std::int16_t expectInt16() override;
-    virtual std::int32_t expectInt32() override;
-    virtual std::int64_t expectInt64() override;
-    virtual yarp::conf::float32_t expectFloat32() override;
-    virtual yarp::conf::float64_t expectFloat64() override;
-    virtual bool expectBlock(char *data, size_t len) override;
-    virtual std::string expectText(const char terminatingChar) override;
-    virtual bool isTextMode() const override;
-    virtual bool isBareMode() const override;
-    virtual bool convertTextMode() override;
-    virtual yarp::os::ConnectionWriter *getWriter() override;
-    virtual yarp::os::Contact getRemoteContact() const override;
-    virtual yarp::os::Contact getLocalContact() const override;
-    virtual bool isValid() const override;
-    virtual bool isError() const override;
-    virtual bool isActive() const override;
-    virtual yarp::os::Portable *getReference() const override;
-    virtual yarp::os::Bytes readEnvelope() override;
-    virtual void requestDrop() override;
-    virtual const yarp::os::Searchable& getConnectionModifiers() const override;
-    virtual void setParentConnectionReader(ConnectionReader *parentConnectionReader) override;
-=======
     bool setSize(size_t len) override;
     size_t getSize() const override;
     bool pushInt(int x) override;
@@ -98,7 +71,7 @@
     yarp::conf::float32_t expectFloat32() override;
     yarp::conf::float64_t expectFloat64() override;
     bool expectBlock(char *data, size_t len) override;
-    std::string expectText(int terminatingChar) override;
+    std::string expectText(const char terminatingChar) override;
     bool isTextMode() const override;
     bool isBareMode() const override;
     bool convertTextMode() override;
@@ -113,7 +86,6 @@
     void requestDrop() override;
     const yarp::os::Searchable& getConnectionModifiers() const override;
     void setParentConnectionReader(ConnectionReader *parentConnectionReader) override;
->>>>>>> ff713f36
 
 private:
 
