--- conflicted
+++ resolved
@@ -174,11 +174,7 @@
     }
 
 private:
-<<<<<<< HEAD
-    void show(int level, const ConstString& txt);
-=======
-    void show(ACE_UINT32 level, const String& txt);
->>>>>>> dabde1e6
+    void show(ACE_UINT32 level, const ConstString& txt);
     void exit(int level);
 
     static Logger *root;
