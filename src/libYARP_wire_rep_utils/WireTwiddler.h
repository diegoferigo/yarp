/*
 * Copyright (C) 2011 Istituto Italiano di Tecnologia (IIT)
 * Authors: Paul Fitzpatrick
 * CopyPolicy: Released under the terms of the LGPLv2.1 or later, see LGPL.TXT
 *
 */

#ifndef YARP2_WIRETWIDDLER
#define YARP2_WIRETWIDDLER

#include <yarp/conf/numeric.h>
#include <yarp/os/Bottle.h>
#include <yarp/os/ManagedBytes.h>
#include <yarp/os/NetInt32.h>

#include <yarp/os/SizedWriter.h>
#include <yarp/os/InputStream.h>
#include <yarp/os/ConnectionWriter.h>
#include <yarp/os/Bytes.h>

#include <wire_rep_utils_api.h>

#include <vector>
#include <string>

class WireTwiddlerGap {
public:
    int buffer_start;
    int buffer_length;
    int length;
    int unit_length;
    int wire_unit_length;
    char *byte_start;
    int byte_length;
    bool ignore_external;
    bool save_external;
    bool load_external;
    bool computing;
    yarp::os::ConstString origin;
    yarp::os::ConstString var_name;
    int flavor;
    WireTwiddlerGap() {
        buffer_start = 0;
        buffer_length = 0;
        length = 0;
        unit_length = 0;
        byte_start = nullptr;
        byte_length = 0;
        ignore_external = false;
        wire_unit_length = -1;
        save_external = false;
        load_external = false;
        computing = false;
        flavor = 0;
    }

    char *getStart() const { return byte_start; }
    int getLength() const { return byte_length; }
    int getUnitLength() const { return unit_length; }
    int getExternalLength() const { return unit_length; }
    bool shouldIgnoreExternal() const { return ignore_external; }
    const yarp::os::ConstString& getOrigin() const { return origin; }
};


class YARP_wire_rep_utils_API WireTwiddler {
public:
    WireTwiddler() {
        buffer_start = 0;
        writer = nullptr;
    }

    virtual ~WireTwiddler() {
        if (writer) delete writer;
        writer = nullptr;
    }

    bool configure(const char *txt, const char *prompt);


    std::string fromTemplate(const yarp::os::Bottle& msg);

    /*
    bool setHeaderFormat(const char *txt) {
        headerFormat = txt;
    }
    */

private:

    int buffer_start;
    std::vector<yarp::os::NetInt32> buffer;
    std::vector<WireTwiddlerGap> gaps;
    yarp::os::ConnectionWriter *writer;
    yarp::os::ConstString prompt;

public:
    void show();
    int configure(yarp::os::Bottle& desc, int offset, bool& ignored,
                  const yarp::os::ConstString& vtag);

    int getGapCount() {
        return (int)gaps.size();
    }

    void clear() {
        buffer_start = 0;
        buffer.clear();
        gaps.clear();
    }

    const WireTwiddlerGap& getGap(int index) {
        return gaps[index];
    }

    yarp::os::ConstString toString() const;

    const yarp::os::ConstString& getPrompt() const {
        return prompt;
    }

    bool read(yarp::os::Bottle& bot, const yarp::os::Bytes& data);

    bool write(yarp::os::Bottle& bot, yarp::os::ManagedBytes& data);
};


/*

  State:
  index, sent

 */

class YARP_wire_rep_utils_API WireTwiddlerReader : public yarp::os::InputStream {
private:
    yarp::os::InputStream& is;
    WireTwiddler& twiddler;
    char *cursor;
    int sent;
    int consumed;
    int override_length;
    int index;
    bool recite;
    yarp::os::NetInt32 lengthBuffer;
    int pending_length;
    int pending_strings;
    int pending_string_length;
    int pending_string_data;
    yarp::os::ManagedBytes dump;
    yarp::os::Property prop;
public:
    WireTwiddlerReader(yarp::os::InputStream& is,
                       WireTwiddler& twiddler) : is(is),
                                                 twiddler(twiddler) {
        reset();
    }

    void reset() {
        recite = false;
        index = -1;
        sent = 0;
        consumed = 0;
        cursor = nullptr;
        pending_length = 0;
        pending_strings = 0;
        pending_string_length = 0;
        pending_string_data = 0;
        override_length = -1;
        lengthBuffer = 0;
    }

    virtual ~WireTwiddlerReader() {}

    using yarp::os::InputStream::read;
    virtual YARP_SSIZE_T read(const yarp::os::Bytes& b) override;

    virtual void close() override { is.close(); }

    virtual bool isOk() override { return is.isOk(); }

    YARP_SSIZE_T readMapped(yarp::os::InputStream& is,
                            const yarp::os::Bytes& b,
                            const WireTwiddlerGap& gap);

    void compute(const WireTwiddlerGap& gap);
};


class YARP_wire_rep_utils_API WireTwiddlerSrc {
public:
    char *src;
    int len;
    int offset;

    WireTwiddlerSrc(char *src, int len, int offset) {
        this->src = src;
        this->len = len;
        this->offset = offset;
    }
};

class YARP_wire_rep_utils_API WireTwiddlerWriter : public yarp::os::SizedWriter {
private:
    yarp::os::SizedWriter *parent;
    WireTwiddler *twiddler;
    std::vector<WireTwiddlerSrc> srcs;
    int block;
    int lastBlock;
    int offset;
    const char *blockPtr;
    int blockLen;
    yarp::os::NetInt32 lengthBuffer;
    yarp::os::Bytes lengthBytes;
    yarp::os::ManagedBytes zeros;
    yarp::os::ManagedBytes scratch;
    int accumOffset;
    const char *activeEmit;
    const WireTwiddlerGap *activeGap;
    int activeEmitLength;
    int activeEmitOffset;
    const char *activeCheck;
    bool errorState;
    size_t scratchOffset;
    yarp::os::NetInt32 codeExpected;
    yarp::os::NetInt32 codeReceived;

    void showBrokenExpectation(const yarp::os::NetInt32& expected,
                               const yarp::os::NetInt32& received,
                               int evidence);
public:
    WireTwiddlerWriter(yarp::os::SizedWriter& parent,
                       WireTwiddler& twiddler) : 
        parent(&parent),
        twiddler(&twiddler),
        srcs(),
        block(0),
        lastBlock(0),
        offset(0),
        blockPtr(YARP_NULLPTR),
        blockLen(0),
        lengthBuffer(0),
        lengthBytes(),
        zeros(0),
        scratch(0),
        accumOffset(0),
        activeEmit(YARP_NULLPTR),
        activeGap(YARP_NULLPTR),
        activeEmitLength(0),
        activeEmitOffset(0),
        activeCheck(YARP_NULLPTR),
        errorState(false),
        scratchOffset(0),
        codeExpected(),
        codeReceived()
    {
        update();
    }

    WireTwiddlerWriter() :
<<<<<<< HEAD
        parent(nullptr),
        twiddler(nullptr) {
    }
=======
        parent(YARP_NULLPTR),
        twiddler(YARP_NULLPTR),
        srcs(),
        block(0),
        lastBlock(0),
        offset(0),
        blockPtr(YARP_NULLPTR),
        blockLen(0),
        lengthBuffer(0),
        lengthBytes(),
        zeros(0),
        scratch(0),
        accumOffset(0),
        activeEmit(YARP_NULLPTR),
        activeGap(YARP_NULLPTR),
        activeEmitLength(0),
        activeEmitOffset(0),
        activeCheck(YARP_NULLPTR),
        errorState(false),
        scratchOffset(0),
        codeExpected(),
        codeReceived() 
    {}
>>>>>>> 7037d0b0

    virtual ~WireTwiddlerWriter();

    void attach(yarp::os::SizedWriter& parent,
                WireTwiddler& twiddler) {
        this->parent = &parent;
        this->twiddler = &twiddler;
        update();
    }

    bool update();

    virtual size_t length() override {
        return srcs.size();
    }

    virtual size_t headerLength() override {
        return 0;
    }

    virtual size_t length(size_t index) override {
        return srcs[index].len;
    }

    virtual const char *data(size_t index) override {
        if (srcs[index].offset<0) return srcs[index].src;
        return scratch.get()+srcs[index].offset;
    }

    virtual yarp::os::PortReader *getReplyHandler() override {
        return parent->getReplyHandler();
    }

    virtual yarp::os::Portable *getReference() override {
        return parent->getReference();
    }

    bool skip(const char *start, int len);

    bool transform(const WireTwiddlerGap& gap);

    bool pass(int len);

    bool pad(size_t len);

    bool readLengthAndPass(int unitLength, const WireTwiddlerGap *gap = nullptr);

    bool advance(int length, bool shouldEmit, bool shouldAccum=false,
                 bool shouldCheck=false);

    bool emit(const char *src, int len);

    int readLength();

    //virtual void write(OutputStream& os);
    virtual bool dropRequested() override {
        return false;
    }

    virtual void startWrite() override {
        parent->startWrite();
    }

    virtual void stopWrite() override {
        parent->stopWrite();
    }
};

#endif
<|MERGE_RESOLUTION|>--- conflicted
+++ resolved
@@ -230,25 +230,25 @@
                                int evidence);
 public:
     WireTwiddlerWriter(yarp::os::SizedWriter& parent,
-                       WireTwiddler& twiddler) : 
+                       WireTwiddler& twiddler) :
         parent(&parent),
         twiddler(&twiddler),
         srcs(),
         block(0),
         lastBlock(0),
         offset(0),
-        blockPtr(YARP_NULLPTR),
+        blockPtr(nullptr),
         blockLen(0),
         lengthBuffer(0),
         lengthBytes(),
         zeros(0),
         scratch(0),
         accumOffset(0),
-        activeEmit(YARP_NULLPTR),
-        activeGap(YARP_NULLPTR),
+        activeEmit(nullptr),
+        activeGap(nullptr),
         activeEmitLength(0),
         activeEmitOffset(0),
-        activeCheck(YARP_NULLPTR),
+        activeCheck(nullptr),
         errorState(false),
         scratchOffset(0),
         codeExpected(),
@@ -258,35 +258,29 @@
     }
 
     WireTwiddlerWriter() :
-<<<<<<< HEAD
         parent(nullptr),
-        twiddler(nullptr) {
-    }
-=======
-        parent(YARP_NULLPTR),
-        twiddler(YARP_NULLPTR),
+        twiddler(nullptr),
         srcs(),
         block(0),
         lastBlock(0),
         offset(0),
-        blockPtr(YARP_NULLPTR),
+        blockPtr(nullptr),
         blockLen(0),
         lengthBuffer(0),
         lengthBytes(),
         zeros(0),
         scratch(0),
         accumOffset(0),
-        activeEmit(YARP_NULLPTR),
-        activeGap(YARP_NULLPTR),
+        activeEmit(nullptr),
+        activeGap(nullptr),
         activeEmitLength(0),
         activeEmitOffset(0),
-        activeCheck(YARP_NULLPTR),
+        activeCheck(nullptr),
         errorState(false),
         scratchOffset(0),
         codeExpected(),
         codeReceived() 
     {}
->>>>>>> 7037d0b0
 
     virtual ~WireTwiddlerWriter();
 
