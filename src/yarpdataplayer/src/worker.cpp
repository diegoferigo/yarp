--- conflicted
+++ resolved
@@ -36,23 +36,11 @@
 #endif
 
 /**********************************************************/
-<<<<<<< HEAD
-WorkerClass::WorkerClass(int part, int numThreads)
-{
-    this->part = part;
-    utilities = nullptr;
-    this->numThreads = numThreads;
-    initTime = 0.0;
-    frameRate = 0.0;
-    isActive = true;
-    startTime = 0.0;
-}
-=======
-WorkerClass::WorkerClass(int _part, int _numThreads) :
-    utilities(YARP_NULLPTR),
-    part(_part),
+WorkerClass::WorkerClass(int part, int numThreads) :
+    utilities(nullptr),
+    part(part),
     percentage(0),
-    numThreads(_numThreads),
+    numThreads(numThreads),
     currFrame(0),
     isActive(true),
     frameRate(0.0),
@@ -60,7 +48,6 @@
     virtualTime(0.0),
     startTime(0.0)
 {}
->>>>>>> 2fae7144
 
 /**********************************************************/
 bool WorkerClass::init()
@@ -311,9 +298,11 @@
 }
 
 /**********************************************************/
-MasterThread::MasterThread(Utilities *_utilities, int _numPart, QMainWindow *gui, QObject *parent) : QObject(parent), RateThread (2),
-    utilities(_utilities),
-    numPart(_numPart),
+MasterThread::MasterThread(Utilities *utilities, int numPart, QMainWindow *gui, QObject *parent) :
+    QObject(parent),
+    RateThread (2),
+    utilities(utilities),
+    numPart(numPart),
     timePassed(0.0),
     initTime(0),
     virtualTime(0.0),
