#!/bin/bash

# Copyright: (C) 2010 RobotCub Consortium
# Author: Paul Fitzpatrick
# CopyPolicy: Released under the terms of the LGPLv2.1 or later, see LGPL.TXT

# run as ./scripts/admin/make-source-package-svn

function prune {
    cd $1
<<<<<<< HEAD
    for f in scripts/debian src/modules/dimax_u2c/blob; do
	echo "Removing $f"
	rm -rf $f
=======
    for f in scripts/debian scripts/junkyard src/modules/dimax_u2c/blob; do
        echo "Removing $f"
        rm -rf $f
>>>>>>> 0f317214
    done
    (
        cat src/modules/CMakeLists.txt | grep -v dimax
    ) > /tmp/CMakeLists.txt
    cp /tmp/CMakeLists.txt src/modules
    cd ..
}

ORG=$PWD
BASE=$PWD/source-package
mkdir -p $BASE
cd $BASE

if [ "k$1" = "k" ] ; then
  URL=https://yarp0.svn.sourceforge.net/svnroot/yarp0/trunk/yarp2
  NAME=yarp
  #REV=$(svn info $URL|grep "^Last Changed Rev:"|sed -e 's|.*:\s*||')
  SVN_NAME=$(basename $URL)

  #if [ "k$REV" = "k" ] ; then
  #	echo SVN revision number not found
  #	exit 1
  #fi

  #echo "Working with revision $REV"

  mkdir -p config
  cd config
  cp $ORG/conf/YarpVersion.cmake .
  (
  cat <<EOF
  cmake_minimum_required(VERSION 2.8.7)
  PROJECT(test)
  SET(CMAKE_MODULE_PATH \${PROJECT_SOURCE_DIR})
  INCLUDE(YarpVersion)
  MESSAGE(STATUS "Version is \${YARP_VERSION}")
EOF
  ) > CMakeLists.txt
  YARP_VERSION=`cmake . | grep "Version is " | sed "s/.*Version is //"`
  echo "YARP version detected as $YARP_VERSION"
  PACKAGE="yarp-$YARP_VERSION"

else

  URL=https://yarp0.svn.sourceforge.net/svnroot/yarp0/tags/$1
  PACKAGE="$1"
  SVN_NAME="$1"

fi

cd $BASE
mkdir -p unix
cd unix
echo "Working in $PWD, making $PACKAGE"

if [ ! -e $PACKAGE ]; then
        rm -rf $SVN_NAME
        git archive HEAD | tar -x -C ./xxxxx || exit 1
        if [ ! "k$SVN_NAME" = "k$PACKAGE" ]; then
            if [ -f $SVN_NAME ]; then
                mkdir $PACKAGE || exit 1
            fi
            mv $SVN_NAME $PACKAGE || exit 1
        fi
        prune $PACKAGE || exit 1
        rm -f *.tar.gz
else
    echo "Unix checkout exists"
fi
if [ ! -e $PACKAGE.tar.gz ]; then
    echo "Making $PACKAGE.tar.gz"
    tar cvzf $PACKAGE.tar.gz $PACKAGE || exit 1
else
    echo "Unix tarball exists"
fi

cd $BASE
mkdir -p windows
cd windows
echo "Working in $PWD"
if [ ! -e $PACKAGE ]; then
    rm -rf $SVN_NAME
    svn export $URL --native-eol CRLF || exit 1
    if [ ! "k$SVN_NAME" = "k$PACKAGE" ]; then
        if [ -f $SVN_NAME ]; then
            mkdir $PACKAGE || exit 1
        fi
        mv $SVN_NAME $PACKAGE || exit 1
    fi
    prune $PACKAGE || exit 1
    rm -f *.zip
else
    echo "Windows checkout exists"
fi

if [ ! -e $PACKAGE.zip ]; then
    echo "Making $PACKAGE.zip"
    zip -r $PACKAGE.zip $PACKAGE || exit 1
else
    echo "Windows zip exists"
fi

cd $BASE
echo "==================================================================="
echo $PWD
find . -maxdepth 2

## preparing a directory with the files for rsync to sourceforge.

mkdir -p $PACKAGE
cp windows/$PACKAGE.zip $PACKAGE
cp unix/$PACKAGE.tar.gz $PACKAGE

echo "You can now sync $BASE/$PACKAGE to sourceforge:"
echo "cd $BASE"
echo "rsync --recursive yarp-2.3.14 YOUR_USERNATE,yarp0@frs.sourceforge.net:/home/frs/project/y/ya/yarp0/yarp2"

<|MERGE_RESOLUTION|>--- conflicted
+++ resolved
@@ -8,15 +8,9 @@
 
 function prune {
     cd $1
-<<<<<<< HEAD
     for f in scripts/debian src/modules/dimax_u2c/blob; do
-	echo "Removing $f"
-	rm -rf $f
-=======
-    for f in scripts/debian scripts/junkyard src/modules/dimax_u2c/blob; do
         echo "Removing $f"
         rm -rf $f
->>>>>>> 0f317214
     done
     (
         cat src/modules/CMakeLists.txt | grep -v dimax
