--- conflicted
+++ resolved
@@ -30,9 +30,6 @@
 
 configure_file(${CMAKE_CURRENT_LIST_DIR}/template/YARPConfig.cmake.in
                ${CMAKE_BINARY_DIR}/YARPConfig.cmake @ONLY IMMEDIATE)
-<<<<<<< HEAD
-#configure_file(${CMAKE_SOURCE_DIR}/conf/template/YARPConfigVersion.cmake.in
-#               ${CMAKE_BINARY_DIR}/YARPConfigVersion.cmake @ONLY IMMEDIATE)
 if (${CMAKE_VERSION} VERSION_LESS 2.8.8) # -> version is 2.8.7 (oldest supported)
   include(WriteBasicConfigVersionFile )
   write_basic_config_version_file(${CMAKE_BINARY_DIR}/YARPConfigVersion.cmake
@@ -41,16 +38,6 @@
 else()
   include(CMakePackageConfigHelpers)
   WRITE_BASIC_PACKAGE_VERSION_FILE(${CMAKE_BINARY_DIR}/YARPConfigVersion.cmake VERSION ${YARP_GENERIC_VERSION} COMPATIBILITY AnyNewerVersion )
-=======
-if (${CMAKE_VERSION} VERSION_LESS 2.8.8) # -> version is 2.8.7 (oldest supported)
-  include(WriteBasicConfigVersionFile )
-  write_basic_config_version_file(${CMAKE_BINARY_DIR}/YARPConfigVersion.cmake
-                                     VERSION ${YARP_VERSION}
-                                     COMPATIBILITY AnyNewerVersion )
-else()
-  include(CMakePackageConfigHelpers)
-  WRITE_BASIC_PACKAGE_VERSION_FILE(${CMAKE_BINARY_DIR}/YARPConfigVersion.cmake VERSION ${YARP_VERSION} COMPATIBILITY AnyNewerVersion )
->>>>>>> 0f317214
 endif()
 export(TARGETS ${YARP_LIBRARIES} FILE ${YARP_DEPENDENCY_FILE})
 
