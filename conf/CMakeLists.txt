--- conflicted
+++ resolved
@@ -21,11 +21,8 @@
                      MacroExtractVersion.cmake
                      MacroStandardFindModule.cmake
                      YarpDeprecatedWarning.cmake
-<<<<<<< HEAD
                      YarpInstallationHelpers.cmake
-=======
                      YarpCMakeWorkarounds.cmake
->>>>>>> 7a6291e0
                      FindACE.cmake
                      FindAtlas.cmake
                      FindFFMPEG.cmake
