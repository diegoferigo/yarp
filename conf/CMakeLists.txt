--- conflicted
+++ resolved
@@ -15,13 +15,13 @@
 # There are several macros we traditionally make available to
 # users of YARP.
 
-<<<<<<< HEAD
 set(YARP_CMAKE_FILES YarpPlugin.cmake
                      YarpIDL.cmake
                      YarpDevice.cmake
                      MacroExtractVersion.cmake
                      MacroStandardFindModule.cmake
                      YarpDeprecatedWarning.cmake
+                     YarpInstallationHelpers.cmake
                      FindACE.cmake
                      FindAtlas.cmake
                      FindFFMPEG.cmake
@@ -43,37 +43,6 @@
 install(FILES ${YARP_CMAKE_FILES}
        COMPONENT scripts
        DESTINATION share/yarp/cmake)
-=======
-foreach(conf YarpPlugin.cmake
-             YarpIDL.cmake
-             YarpDevice.cmake
-             MacroExtractVersion.cmake
-             MacroStandardFindModule.cmake
-             YarpDeprecatedWarning.cmake
-             YarpInstallationHelpers.cmake
-             FindACE.cmake
-             FindAtlas.cmake
-             FindFFMPEG.cmake
-             FindGooCanvas.cmake
-             FindGooCanvasMM.cmake
-             FindGSL.cmake
-             FindGthread.cmake
-             FindGtkDatabox.cmake
-             FindGtkDataboxMM.cmake
-             FindGtkMM.cmake
-             FindGtkMMUnix.cmake
-             FindGtkMMWin32.cmake
-             FindGtkPlus.cmake
-             FindGtkWin32.cmake
-             FindOpenCV.cmake
-             FindPortAudio.cmake
-             FindSQLite.cmake
-             FindTinyXML.cmake)
-    install(FILES ${CMAKE_SOURCE_DIR}/conf/${conf}
-            COMPONENT scripts
-            DESTINATION share/yarp/cmake)
-endforeach(conf)
->>>>>>> 58b136d5
 
 if(CMAKE_VERSION VERSION_LESS 2.8.11.2)
     set(YARP_CMAKE_2_8_11_2_FILES cmake-2.8.11.2/Modules/FindGTK2.cmake
