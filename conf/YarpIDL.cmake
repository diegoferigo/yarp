# Copyright: (C) 2012 IITRBCS
# Authors: Paul Fitzpatrick
# CopyPolicy: Released under the terms of the LGPLv2.1 or later, see LGPL.TXT

macro(YARP_IDL thrift)
    string(REGEX REPLACE "[^a-zA-Z0-9]" "_" thrift_name ${thrift})
    set(dir ${CMAKE_CURRENT_BINARY_DIR}/${thrift_name})

    set(INCLUDES)
    set(DEST_FILES)
    set(SRC_FILES)
    set(MISSING FALSE)
    set(RENAMING FALSE)

    set(CORE_ARGN)
    set(INCLUDING FALSE)
    foreach(arg ${ARGN})
        if(INCLUDING)
            list(APPEND INCLUDES ${arg})
        else(INCLUDING)
            if(arg STREQUAL "INCLUDE")
                set(INCLUDING TRUE)
            else(arg STREQUAL "INCLUDE")
                list(APPEND CORE_ARGN ${arg})
            endif(arg STREQUAL "INCLUDE")
        endif(INCLUDING)
    endforeach(arg)

    foreach(arg ${CORE_ARGN})
        if(NOT arg STREQUAL "AS")
            get_filename_component(abs_name ${arg} ABSOLUTE)
            if(NOT RENAMING)
                list(APPEND DEST_FILES ${abs_name})
                if(NOT EXISTS ${abs_name})
                    set(MISSING TRUE)
                endif(NOT EXISTS ${abs_name})
            endif(NOT RENAMING)
            get_filename_component(ext ${arg} EXT)
            if(ext STREQUAL ".h")
                list(APPEND INCLUDES ${arg})
            endif(ext STREQUAL ".h")
            set(RENAMING FALSE)
        else(NOT arg STREQUAL "AS")
            set(RENAMING TRUE)
            list(LENGTH INCLUDES len)
            math(EXPR len "${len} - 1")
            list(REMOVE_AT INCLUDES ${len})
        endif(NOT arg STREQUAL "AS")
    endforeach(arg)

    option(ALLOW_IDL_GENERATION "Allow YARP to (re)build IDL files as needed" ${MISSING})
    if(ALLOW_IDL_GENERATION OR MISSING)
        find_package(YARP REQUIRED)
        find_program(YARPIDL_LOCATION yarpidl_thrift HINTS ${YARP_IDL_BINARY_HINT})
        if(NOT YARPIDL_LOCATION)
            message(STATUS "Hints for yarpidl_thrift location: ${YARP_IDL_BINARY_HINT}")
            message(FATAL_ERROR "Cannot find yarpidl_thrift program")
        endif(NOT YARPIDL_LOCATION)
        set(RENAMING FALSE)
        foreach(arg ${CORE_ARGN})
            if(NOT arg STREQUAL "AS")
                get_filename_component(abs_name ${arg} ABSOLUTE)
                get_filename_component(name ${arg} NAME)
                if(NOT RENAMING)
                    list(APPEND SRC_FILES ${name})
                endif(NOT RENAMING)
                set(RENAMING FALSE)
            else(NOT arg STREQUAL "AS")
                set(RENAMING TRUE)
            endif(NOT arg STREQUAL "AS")
        endforeach(arg)
        set(SRC_DIR ${dir})
        get_filename_component(thrift_base ${thrift} NAME_WE)
        set(SRC_INDEX ${thrift_base}_index.txt)
        set(SRC_NAME ${thrift_base})
        configure_file(${YARP_MODULE_PATH}/template/YarpTweakIDL.cmake.in ${dir}/tweak.cmake @ONLY)

        get_filename_component(path_trift ${thrift} ABSOLUTE)
        if(NOT path_thrift)
            set(path_thrift ${CMAKE_CURRENT_SOURCE_DIR})
        endif(NOT path_thrift)
        get_filename_component(name_thrift ${thrift} NAME)
        set(abs_thrift "${path_thrift}/${name_thrift}")
        set(ABS_ARGN)
        foreach(arg ${SRC_FILES})
            set(abs_arg "${dir}/${arg}")
            list(APPEND ABS_ARGN ${abs_arg})
        endforeach(arg)

        add_custom_command(OUTPUT ${DEST_FILES}
                           COMMAND ${CMAKE_COMMAND} -E make_directory ${dir}
                           COMMAND ${YARPIDL_LOCATION} -out ${dir} --gen yarp:cmake_supplies_headers ${abs_thrift}
                           COMMAND ${CMAKE_COMMAND} -P ${dir}/tweak.cmake
                           DEPENDS ${thrift} ${dir}/tweak.cmake)
    endif(ALLOW_IDL_GENERATION OR MISSING)
endmacro(YARP_IDL)


macro(YARP_IDL_TO_DIR yarpidl_file output_dir)
    set(output_dir ${output_dir})
<<<<<<< HEAD
    #extract relevant folders / names
#    string(FIND ${thrift_file} "/" lastSlash REVERSE)
#
#    if(lastSlash GREATER 0)
#        string(SUBSTRING ${thrift_file} 0 ${lastSlash} include_prefix)
#    else(lastSlash GREATER 0)
#        set(include_prefix "")
#    endif(lastSlash GREATER 0)
    get_filename_component(include_prefix  ${thrift_file} PATH)
    get_filename_component(thriftName ${thrift_file} NAME_WE)
    #set output
    set(dir ${CMAKE_CURRENT_BINARY_DIR}/${include_prefix}/${thriftName})
    string(REGEX REPLACE "[^a-zA-Z0-9]" "_" thrift_target_name ${thrift_file})
=======

    # Extract relevant folders / names
    string(FIND ${yarpidl_file} "/" lastSlash REVERSE)
    if(lastSlash GREATER 0)
        string(SUBSTRING ${yarpidl_file} 0 ${lastSlash} include_prefix)
    else(lastSlash GREATER 0)
        set(include_prefix "")
    endif(lastSlash GREATER 0)
    get_filename_component(yarpidlName ${yarpidl_file} NAME_WE)
    get_filename_component(yarpidlExt ${yarpidl_file} EXT)
    string(TOLOWER ${yarpidlExt} yarpidlExt)
    string(TOLOWER ${yarpidlName} yarpidlNameLower)

    # Figure out what kind of IDL we are looking at
    set(family thrift)
    if (yarpidlExt STREQUAL ".msg")
      set(family rosmsg)
    endif ()
    if (yarpidlExt STREQUAL ".srv")
      set(family rosmsg)
    endif ()

    # set output
    set(dir ${CMAKE_CURRENT_BINARY_DIR}/${include_prefix}/${yarpidlNameLower})
    string(REGEX REPLACE "[^a-zA-Z0-9]" "_" yarpidl_target_name ${yarpidl_file})
>>>>>>> e1a2f513
    option(ALLOW_IDL_GENERATION "Allow YARP to (re)build IDL files as needed" FALSE)
    mark_as_advanced(ALLOW_IDL_GENERATION)
    if(ALLOW_IDL_GENERATION)
        message(STATUS "Generating source files for ${family} file ${yarpidl_file}. Output directory: ${output_dir}.")
        # generate during cmake configuration, so we have all the names of generated files
        find_program(YARPIDL_${family}_LOCATION yarpidl_${family} HINTS ${YARP_IDL_BINARY_HINT})
        make_directory(${dir})
        configure_file(${YARP_MODULE_PATH}/template/placeGeneratedYarpIdlFiles.cmake.in ${dir}/place${yarpidlName}.cmake @ONLY)
        execute_process(COMMAND ${YARPIDL_${family}_LOCATION} --out ${dir} --gen yarp:include_prefix --I ${CMAKE_CURRENT_SOURCE_DIR} ${yarpidl_file}
                        WORKING_DIRECTORY ${CMAKE_CURRENT_SOURCE_DIR})
        execute_process(COMMAND ${CMAKE_COMMAND} -P ${dir}/place${yarpidlName}.cmake)

        include(${output_dir}/${yarpidl_target_name}.cmake)
        set(DEST_FILES)
        foreach(generatedFile ${headers})
            list(APPEND DEST_FILES ${output_dir}/${generatedFile})
        endforeach(generatedFile)
        foreach(generatedFile ${sources})
            list(APPEND DEST_FILES ${output_dir}/${generatedFile})
        endforeach(generatedFile)

        add_custom_command(OUTPUT ${output_dir}/${yarpidl_target_name}.cmake ${DEST_FILES}
                           COMMAND ${YARPIDL_${family}_LOCATION} --out ${dir} --gen yarp:include_prefix --I ${CMAKE_CURRENT_SOURCE_DIR} ${yarpidl_file}
                           WORKING_DIRECTORY ${CMAKE_CURRENT_SOURCE_DIR}
                           COMMAND ${CMAKE_COMMAND} -P ${dir}/place${yarpidlName}.cmake
                           DEPENDS ${yarpidl_file} ${YARPIDL_LOCATION})
        add_custom_target(${yarpidl_target_name} DEPENDS ${output_dir}/${yarpidl_target_name}.cmake)

    endif(ALLOW_IDL_GENERATION)
endmacro(YARP_IDL_TO_DIR)<|MERGE_RESOLUTION|>--- conflicted
+++ resolved
@@ -98,29 +98,8 @@
 
 macro(YARP_IDL_TO_DIR yarpidl_file output_dir)
     set(output_dir ${output_dir})
-<<<<<<< HEAD
-    #extract relevant folders / names
-#    string(FIND ${thrift_file} "/" lastSlash REVERSE)
-#
-#    if(lastSlash GREATER 0)
-#        string(SUBSTRING ${thrift_file} 0 ${lastSlash} include_prefix)
-#    else(lastSlash GREATER 0)
-#        set(include_prefix "")
-#    endif(lastSlash GREATER 0)
-    get_filename_component(include_prefix  ${thrift_file} PATH)
-    get_filename_component(thriftName ${thrift_file} NAME_WE)
-    #set output
-    set(dir ${CMAKE_CURRENT_BINARY_DIR}/${include_prefix}/${thriftName})
-    string(REGEX REPLACE "[^a-zA-Z0-9]" "_" thrift_target_name ${thrift_file})
-=======
 
-    # Extract relevant folders / names
-    string(FIND ${yarpidl_file} "/" lastSlash REVERSE)
-    if(lastSlash GREATER 0)
-        string(SUBSTRING ${yarpidl_file} 0 ${lastSlash} include_prefix)
-    else(lastSlash GREATER 0)
-        set(include_prefix "")
-    endif(lastSlash GREATER 0)
+    get_filename_component(include_prefix  ${yarpidl_file} PATH)
     get_filename_component(yarpidlName ${yarpidl_file} NAME_WE)
     get_filename_component(yarpidlExt ${yarpidl_file} EXT)
     string(TOLOWER ${yarpidlExt} yarpidlExt)
@@ -138,7 +117,6 @@
     # set output
     set(dir ${CMAKE_CURRENT_BINARY_DIR}/${include_prefix}/${yarpidlNameLower})
     string(REGEX REPLACE "[^a-zA-Z0-9]" "_" yarpidl_target_name ${yarpidl_file})
->>>>>>> e1a2f513
     option(ALLOW_IDL_GENERATION "Allow YARP to (re)build IDL files as needed" FALSE)
     mark_as_advanced(ALLOW_IDL_GENERATION)
     if(ALLOW_IDL_GENERATION)
