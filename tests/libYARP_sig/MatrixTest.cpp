--- conflicted
+++ resolved
@@ -459,13 +459,8 @@
         bot.read(msg);
         Bottle *bot1 = bot.get(0).asList();
         Bottle *bot2 = bot.get(1).asList();
-<<<<<<< HEAD
         checkTrue(bot1!=nullptr&&bot2!=nullptr,"got head/body");
-        if (bot1==nullptr&&bot2==nullptr) return;
-=======
-        checkTrue(bot1!=NULL&&bot2!=NULL,"got head/body");
-        if (bot1==NULL || bot2==NULL) return;
->>>>>>> 6b10e572
+        if (bot1==nullptr || bot2==nullptr) return;
         checkEqual(bot1->get(0).asInt(),rr,"row count matches");
         checkEqual(bot1->get(1).asInt(),cc,"column count matches");
         Bottle *lst = bot1->get(2).asList();
