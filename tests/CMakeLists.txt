# Copyright: (C) 2009 RobotCub Consortium
# Authors: Paul Fitzpatrick
# CopyPolicy: Released under the terms of the LGPLv2.1 or later, see LGPL.TXT

if(YARP_COMPILE_TESTS)

  # Add the CMAKE_BINARY_DIR as a macro so the testing infrastructure
  # can find the device compiled as dynamic plugins
  configure_file("${CMAKE_CURRENT_SOURCE_DIR}/YarpBuildLocation.h.in"
                 "${CMAKE_CURRENT_BINARY_DIR}/YarpBuildLocation.h"
                 @ONLY)
  include_directories(${CMAKE_CURRENT_BINARY_DIR})



  #### temporary variable for debug
  set(ENABLE_YARPRUNTESTS FALSE CACHE BOOL "Enable yarprun tests")
  if(ENABLE_YARPRUNTESTS)
    add_definitions(-DYARPRUN_TEST)
    add_executable(testModule ${CMAKE_SOURCE_DIR}/tests/libYARP_OS/testModule/module.cpp)
     target_link_libraries(testModule YARP_init YARP_OS)
  endif()
  mark_as_advanced(ENABLE_YARPRUNTESTS)

  set(targets OS
              sig
              dev
              serversql)
  get_property(YARP_HAS_MATH_LIB GLOBAL PROPERTY YARP_HAS_MATH_LIB)
  if(YARP_HAS_MATH_LIB)
    list(APPEND targets math)
  endif()

  foreach(test_family ${targets})
    file(GLOB harness_code ${CMAKE_SOURCE_DIR}/tests/libYARP_${test_family}/*.cpp
                           ${CMAKE_SOURCE_DIR}/tests/libYARP_${test_family}/*.h)

    if("${test_family}" STREQUAL "dev" AND NOT YARP_HAS_MATH_LIB)
       # Without MATH lib, we don't compile FrameTransformClient
       list(REMOVE_ITEM harness_code ${CMAKE_CURRENT_SOURCE_DIR}/libYARP_dev/FrameTransformClientTest.cpp)
    endif()

    get_property(YARP_TREE_INCLUDE_DIRS
                 TARGET YARP_${test_family}
                 PROPERTY INCLUDE_DIRS)
    get_property(YARP_LIBRARIES
                 GLOBAL
                 PROPERTY YARP_LIBS)
    get_property(YARP_serversql_INCLUDE_DIRS
                 TARGET YARP_serversql
                 PROPERTY INCLUDE_DIRS)
    include_directories(${YARP_TREE_INCLUDE_DIRS})
    include_directories(${YARP_serversql_INCLUDE_DIRS})
    if(YARP_HAS_ACE)
      include_directories(${ACE_INCLUDE_DIRS})
    endif()

    set(EXE harness_${test_family})
    string(TOLOWER ${EXE} EXE)
    add_executable(${EXE} ${harness_code})
    target_link_libraries(${EXE} ${YARP_LIBRARIES})
    target_link_libraries(${EXE} YARP_serversql)
    if(YARP_HAS_ACE)
      target_link_libraries(${EXE} ${ACE_LIBRARIES})
    endif()

    foreach(test ${harness_code})
      get_filename_component(XN ${test} NAME_WE)
      set(_cmd $<TARGET_FILE:${EXE}> verbose regression ${XN})
      #message(STATUS ${XN})
      add_test(NAME "${test_family}::${XN}"
               COMMAND ${_cmd})
      foreach(_Tool ${YARP_VALGRIND_TOOLS})
        string(TOUPPER "${_Tool}" _TOOL)
        if(YARP_VALGRIND_${_TOOL}_TESTS)
          add_test(NAME "${test_family}::${XN}::Valgrind::${_Tool}"
                   COMMAND ${VALGRIND_${_TOOL}_COMMAND} ${_cmd})
        endif()
<<<<<<< HEAD
      endforeach()
=======
        foreach(test ${harness_code})
            get_filename_component(XN ${test} NAME_WE)
            set(_cmd $<TARGET_FILE:${EXE}> verbose regression ${XN})
            #message(STATUS ${XN})
            add_test(NAME "${test_family}::${XN}"
                     COMMAND ${_cmd})
            foreach(_Tool ${YARP_VALGRIND_TOOLS})
                string(TOUPPER "${_Tool}" _TOOL)
                if(YARP_VALGRIND_${_TOOL}_TESTS)
                    add_test(NAME "${test_family}::${XN}::Valgrind::${_Tool}"
                             COMMAND ${VALGRIND_${_TOOL}_COMMAND} ${_cmd})
                endif()
            endforeach()
        endforeach()

        if(YARP_GDB_TESTS)
          add_test(NAME "${test_family}::${XN}::gdb"
                   COMMAND ${GDB_COMMAND} ${_cmd})
        endif()
      endif()
>>>>>>> d4c0cca5
    endforeach()
  endforeach()

  if(UNIX)
    target_link_libraries(harness_os pthread)
  endif()

  # Compile FrameTransformClientTest  only if yarp math is built
  if (YARP_HAS_MATH_LIB)
    add_definitions(-DWITH_YARPMATH)
  endif()

  # Compile ControlBoardRemapperTest only if fakeMotionControl is enabled
  if(ENABLE_yarpmod_fakeMotionControl)
    add_definitions(-DYARP_CONTROLBOARDREMAPPER_TESTS)
  endif()

  # Add in hardware specific tests, if requested
  option(CREATE_PLUGIN_TESTS "Compile plugin tests" FALSE)
  mark_as_advanced(CREATE_PLUGIN_TESTS)
  if(CREATE_PLUGIN_TESTS)
    # add in our tests
    file(GLOB inis ${CMAKE_SOURCE_DIR}/src/libYARP_dev/harness/*.ini)
    foreach(X ${inis})
      get_filename_component(XN ${X} NAME_WE)
      get_filename_component(XINI ${X} ABSOLUTE)
      # need to cache examples for reference
      set(DOC_DIR "${CMAKE_SOURCE_DIR}/doc/device_invocation")
      set(XDOX ${DOC_DIR}/${XN}.dox)
      set(_cmd $<TARGET_FILE:harness_dev> --file "${XINI}" --doc "${XDOX}")
      add_test(NAME "device::${XN}"
               COMMAND ${_cmd}
               WORKING_DIRECTORY ${CMAKE_SOURCE_DIR}/src/libYARP_dev/harness)
      foreach(_Tool ${YARP_VALGRIND_TOOLS})
        string(TOUPPER "${_Tool}" _TOOL)
        if(YARP_VALGRIND_${_TOOL}_TESTS)
          add_test(NAME "device::${XN}::Valgrind::${_Tool}"
                   COMMAND ${VALGRIND_MEMCHECK_COMMAND} ${_cmd}
                   WORKING_DIRECTORY ${CMAKE_SOURCE_DIR}/src/libYARP_dev/harness)
        endif()
      endforeach()
    endforeach(X ${inis})
  endif()

  # Integration tests
  option(YARP_TEST_INTEGRATION "Run integration tests (UNIX only)" FALSE)
  mark_as_advanced(YARP_TEST_INTEGRATION)
  if(YARP_TEST_INTEGRATION)
    add_subdirectory(integration)
  endif()
endif()





###############################################################
## Some extra test programs

if(YARP_ENABLE_TESTS)
  add_executable(server_peek src/server_peek.cpp)
  target_link_libraries(server_peek YARP_serversql)

  add_executable(server_test src/server_test.cpp)
  target_link_libraries(server_test YARP_OS YARP_init)
endif()<|MERGE_RESOLUTION|>--- conflicted
+++ resolved
@@ -76,30 +76,11 @@
           add_test(NAME "${test_family}::${XN}::Valgrind::${_Tool}"
                    COMMAND ${VALGRIND_${_TOOL}_COMMAND} ${_cmd})
         endif()
-<<<<<<< HEAD
       endforeach()
-=======
-        foreach(test ${harness_code})
-            get_filename_component(XN ${test} NAME_WE)
-            set(_cmd $<TARGET_FILE:${EXE}> verbose regression ${XN})
-            #message(STATUS ${XN})
-            add_test(NAME "${test_family}::${XN}"
-                     COMMAND ${_cmd})
-            foreach(_Tool ${YARP_VALGRIND_TOOLS})
-                string(TOUPPER "${_Tool}" _TOOL)
-                if(YARP_VALGRIND_${_TOOL}_TESTS)
-                    add_test(NAME "${test_family}::${XN}::Valgrind::${_Tool}"
-                             COMMAND ${VALGRIND_${_TOOL}_COMMAND} ${_cmd})
-                endif()
-            endforeach()
-        endforeach()
-
-        if(YARP_GDB_TESTS)
-          add_test(NAME "${test_family}::${XN}::gdb"
-                   COMMAND ${GDB_COMMAND} ${_cmd})
-        endif()
+      if(YARP_GDB_TESTS)
+        add_test(NAME "${test_family}::${XN}::gdb"
+                 COMMAND ${GDB_COMMAND} ${_cmd})
       endif()
->>>>>>> d4c0cca5
     endforeach()
   endforeach()
 
