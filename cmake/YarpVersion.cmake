--- conflicted
+++ resolved
@@ -9,17 +9,6 @@
 
 include(GitInfo)
 
-<<<<<<< HEAD
-
-## manually increase tweak number when required. Set to zero when
-# bumping VERSION_PATCH
-set(YARP_VERSION_MAJOR "2")
-set(YARP_VERSION_MINOR "3")
-set(YARP_VERSION_PATCH "73")
-set(YARP_VERSION_TWEAK "")
-
-=======
->>>>>>> 806c5ffc
 set(YARP_VERSION_ABI "1")
 
 set(YARP_GENERIC_SOVERSION "${YARP_VERSION_ABI}")
